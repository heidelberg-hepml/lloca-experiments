name: Tagging trial experiments

on:
  push:
    branches:
      - main
  pull_request:
  workflow_dispatch:

jobs:
  test:
    runs-on: ubuntu-latest

    steps:
    - name: Checkout code
      uses: actions/checkout@v3

    - name: Set up Python
      uses: actions/setup-python@v4
      with:
        python-version: '3.11'

    - name: Install dependencies
      run: |
        python -m pip install --upgrade pip
        pip install -r requirements.txt

    - name: TFGraphNet + IdentityLFrames
      run: |
        python run.py save=false evaluate=false training.iterations=3

    - name: TFGraphNet + LearnedOrthogonalLFrames
      run: |
        python run.py model/lframesnet=orthogonal save=false evaluate=false training.iterations=3

<<<<<<< HEAD
    - name: TFGraphNet + OrthogonalLearnedLFrames with edge attributes
      run: |
        python run.py model/lframesnet=orthogonal save=false evaluate=false training.iterations=3 data.standardize=true model.include_edges=true

    - name: TFGraphNet + LearnedRestLFrames
=======
    - name: TFGraphNet + LearnedPolarDecompositionLFrames
>>>>>>> 6b297c21
      run: |
        python run.py model/lframesnet=polardec save=false evaluate=false training.iterations=3

    - name: TFGraphNet + RandomLFrames
      run: |
        python run.py model/lframesnet=randomxyrotation save=false evaluate=false training.iterations=3

    - name: TFTransformer + LearnedOrthogonalLFrames
      run: |
        python run.py model=transformer model/lframesnet=orthogonal save=false evaluate=false training.iterations=3

    - name: Run ParticleNet + IdentityLFrames
      run: |
        python run.py model=baseparticlenet-lite save=false evaluate=false training.iterations=3

    - name: Run TFGraphNet + OrthogonalLearnedLFrames symmetry breaking without scalar
      run: |
        python run.py model/lframesnet=orthogonal save=false evaluate=false training.iterations=3 data.add_tagging_features_lframesnet=False

    - name: Run TFGraphNet + OrthogonalLearnedLFrames symmetry breaking without time reference
      run: |
        python run.py model/lframesnet=orthogonal save=false evaluate=false training.iterations=3 data.add_time_reference=False

    - name: Run TFGraphNet + OrthogonalLearnedLFrames symmetry breaking with timelike reference
      run: |
        python run.py model/lframesnet=orthogonal save=false evaluate=false training.iterations=3 data.beam_reference=timelike<|MERGE_RESOLUTION|>--- conflicted
+++ resolved
@@ -33,15 +33,11 @@
       run: |
         python run.py model/lframesnet=orthogonal save=false evaluate=false training.iterations=3
 
-<<<<<<< HEAD
     - name: TFGraphNet + OrthogonalLearnedLFrames with edge attributes
       run: |
         python run.py model/lframesnet=orthogonal save=false evaluate=false training.iterations=3 data.standardize=true model.include_edges=true
 
-    - name: TFGraphNet + LearnedRestLFrames
-=======
     - name: TFGraphNet + LearnedPolarDecompositionLFrames
->>>>>>> 6b297c21
       run: |
         python run.py model/lframesnet=polardec save=false evaluate=false training.iterations=3
 
