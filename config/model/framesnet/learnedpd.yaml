--- conflicted
+++ resolved
@@ -5,11 +5,7 @@
 gamma_max: null
 gamma_hardness: 10
 deterministic_boost: null
-<<<<<<< HEAD
-eps_reg_lightlike: 1e-10
-=======
 compile: false
->>>>>>> e90c04bf
 ortho_kwargs:
  method: gramschmidt
  eps_norm: 1e-15
