_target_: lloca.framesnet.equi_frames.LearnedSO3Frames
is_global: false
random: false
fix_params: false
<<<<<<< HEAD
eps_reg_lightlike: 1e-10
=======
compile: false
>>>>>>> e90c04bf
ortho_kwargs:
 method: gramschmidt
 eps_norm: 1e-10
 eps_reg: 1e-4

defaults:
 - equivectors: equimlp<|MERGE_RESOLUTION|>--- conflicted
+++ resolved
@@ -2,11 +2,7 @@
 is_global: false
 random: false
 fix_params: false
-<<<<<<< HEAD
-eps_reg_lightlike: 1e-10
-=======
 compile: false
->>>>>>> e90c04bf
 ortho_kwargs:
  method: gramschmidt
  eps_norm: 1e-10
