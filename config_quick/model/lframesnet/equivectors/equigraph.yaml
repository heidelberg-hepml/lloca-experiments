_target_: lloca.equivectors.equigraph.EquiGraphNet
_partial_: true

n_vectors: null
num_scalars: null
hidden_channels: 128
hidden_vectors: 1
num_layers_mlp: 2
num_blocks: 1
dropout_prob: null

include_edges: true
<<<<<<< HEAD
operation: single
nonlinearity: exp
aggr: sum
layer_norm: true
=======
operation: add
nonlinearity: softmax
aggr: sum
layer_norm: true
fm_norm: true
>>>>>>> 078697aa
<|MERGE_RESOLUTION|>--- conflicted
+++ resolved
@@ -10,15 +10,8 @@
 dropout_prob: null
 
 include_edges: true
-<<<<<<< HEAD
-operation: single
-nonlinearity: exp
-aggr: sum
-layer_norm: true
-=======
 operation: add
 nonlinearity: softmax
 aggr: sum
 layer_norm: true
-fm_norm: true
->>>>>>> 078697aa
+fm_norm: true