import torch
from torch import nn
from torch_geometric.nn.aggr import MeanAggregation

from experiments.amplitudes.utils import preprocess_momentum, encode_event
from experiments.amplitudes.constants import IN_PARTICLES

from tensorframes.reps.tensorreps import TensorReps
from tensorframes.reps.tensorreps_transform import TensorRepsTransform
from tensorframes.utils.lorentz import lorentz_squarednorm


class AmplitudeWrapper(nn.Module):
    def __init__(
        self,
        particle_type,
        in_invariant,
        lframesnet,
    ):
        super().__init__()
        if in_invariant:
            particle_type = particle_type[IN_PARTICLES:]
        self.in_invariant = in_invariant
        self.register_buffer("particle_type", torch.tensor(particle_type))
        self.register_buffer("mom_mean", torch.tensor(0.0))
        self.register_buffer("mom_std", torch.tensor(1.0))
        self.lframesnet = lframesnet

        self.trafo_fourmomenta = TensorRepsTransform(TensorReps("1x1n"))

    def init_preprocessing(self, fourmomenta):
        if self.in_invariant:
            fourmomenta = fourmomenta[..., IN_PARTICLES:, :]
        _, self.mom_mean, self.mom_std = preprocess_momentum(fourmomenta)

    def forward(self, fourmomenta):
<<<<<<< HEAD
        if self.in_invariant:
            in_invariant, fourmomenta = encode_event(fourmomenta)
        else:
            in_invariant = torch.zeros_like(fourmomenta[:, 0, []])
        particle_type = self.encode_particle_type(fourmomenta.shape[0]).to(
            fourmomenta.dtype
        )

        if self.lframesnet.is_global:
=======
        if not self.lframesnet.is_learnable:
>>>>>>> a0117f15
            lframes, tracker = self.lframesnet(fourmomenta, return_tracker=True)
        else:
            shape = fourmomenta.shape
            edge_index, batch = build_edge_index(fourmomenta, remove_self_loops=True)
            fourmomenta_flat = fourmomenta.reshape(-1, 4)
            in_invariant_prepare = in_invariant.unsqueeze(-2).repeat(
                1, fourmomenta.shape[1], 1
            )
            node_features = torch.cat((in_invariant_prepare, particle_type), dim=-1)
            node_features_flat = node_features.reshape(-1, node_features.shape[-1])
            lframes, tracker = self.lframesnet(
                fourmomenta_flat,
                node_features_flat,
                edge_index=edge_index,
                batch=batch,
                return_tracker=True,
            )
            lframes = lframes.reshape(*shape[:-1], 4, 4)

        fourmomenta_local = self.trafo_fourmomenta(fourmomenta, lframes)
        features_local, _, _ = preprocess_momentum(
            fourmomenta_local, self.mom_mean, self.mom_std
        )
        features_local = torch.arcsinh(features_local)  # suppress tails
        return (
            features_local,
            fourmomenta_local,
            particle_type,
            in_invariant,
            lframes,
            tracker,
        )

    def encode_particle_type(self, batchsize):
        particle_type = torch.nn.functional.one_hot(
            self.particle_type, num_classes=self.particle_type.max() + 1
        )
        particle_type = particle_type.unsqueeze(0).repeat(batchsize, 1, 1)
        return particle_type


class MLPWrapper(AmplitudeWrapper):
    def __init__(self, net, *args, **kwargs):
        super().__init__(*args, **kwargs)
        self.net = net

    def forward(self, fourmomenta_global):
        features_local, _, _, in_invariant_flat, _, tracker = super().forward(
            fourmomenta_global
        )
        features = features_local.view(features_local.shape[0], -1)
        features = torch.cat([features, in_invariant_flat], dim=-1)

        amp = self.net(features)
        return amp, tracker


class TransformerWrapper(AmplitudeWrapper):
    def __init__(self, net, *args, **kwargs):
        super().__init__(*args, **kwargs)
        self.net = net

    def forward(self, fourmomenta_global):
        (
            features_local,
            _,
            particle_type,
            in_invariant_flat,
            lframes,
            tracker,
        ) = super().forward(fourmomenta_global)
        in_invariant_flat = in_invariant_flat.unsqueeze(-2).repeat(
            1, features_local.shape[1], 1
        )
        features = torch.cat([features_local, in_invariant_flat, particle_type], dim=-1)
        output = self.net(features, lframes)
        amp = output.mean(dim=-2)
        return amp, tracker


class GraphNetWrapper(AmplitudeWrapper):
    def __init__(self, net, include_edges, include_nodes, *args, **kwargs):
        super().__init__(*args, **kwargs)
        self.net = net
        self.aggregator = MeanAggregation()
        self.include_edges = include_edges
        self.include_nodes = include_nodes

        if self.include_edges:
            self.register_buffer("edge_inited", torch.tensor(False, dtype=torch.bool))
            self.register_buffer("edge_mean", torch.zeros(0))
            self.register_buffer("edge_std", torch.ones(1))

    def init_preprocessing(self, fourmomenta):
        super().init_preprocessing(fourmomenta)

        if self.include_edges:
            # edge feature standardization parameters
            if self.in_invariant:
                fourmomenta = fourmomenta[..., IN_PARTICLES:, :]
            edge_index, _ = build_edge_index(fourmomenta)
            fourmomenta = fourmomenta.reshape(-1, 4)
            mij2 = lorentz_squarednorm(
                fourmomenta[edge_index[0]] + fourmomenta[edge_index[1]]
            )
            edge_attr = mij2.clamp(min=1e-10).log()
            self.edge_mean = edge_attr.mean()
            self.edge_std = edge_attr.std().clamp(min=1e-10)
            self.edge_inited.fill_(True)

    def forward(self, fourmomenta_global):
        (
            features_local,
            fourmomenta_local,
            particle_type,
            in_invariant,
            lframes,
            tracker,
        ) = super().forward(fourmomenta_global)

        # select features
        in_invariant = in_invariant.unsqueeze(-2).repeat(1, features_local.shape[1], 1)
        node_attr = torch.cat([in_invariant, particle_type], dim=-1)
        if self.include_nodes:
            node_attr = torch.cat([features_local, node_attr], dim=-1)
        edge_index, batch = build_edge_index(node_attr)
        node_attr = node_attr.view(-1, node_attr.shape[-1])
        lframes = lframes.reshape(-1, 4, 4)
        if self.include_edges:
            fourmomenta = fourmomenta_local.reshape(-1, 4)
            edge_attr = self.get_edge_attr(fourmomenta, edge_index)
        else:
            edge_attr = None

        output = self.net(
            node_attr,
            lframes,
            edge_index=edge_index,
            batch=batch,
            edge_attr=edge_attr,
        )
        amp = self.aggregator(output, index=batch)
        return amp, tracker

    def get_edge_attr(self, fourmomenta, edge_index):
        mij2 = lorentz_squarednorm(
            fourmomenta[edge_index[0]] + fourmomenta[edge_index[1]]
        )
        edge_attr = mij2.clamp(min=1e-10).log()
        edge_attr = (edge_attr - self.edge_mean) / self.edge_std
        return edge_attr.unsqueeze(-1)


def build_edge_index(features_ref, remove_self_loops=False):
    batch_size, seq_len, _ = features_ref.shape
    device = features_ref.device

    nodes = torch.arange(seq_len, device=device)
    row, col = torch.meshgrid(nodes, nodes, indexing="ij")

    if remove_self_loops:
        mask = row != col
        row, col = row[mask], col[mask]
    edge_index_single = torch.stack([row.flatten(), col.flatten()], dim=0)

    edge_index_global = []
    for i in range(batch_size):
        offset = i * seq_len
        edge_index_global.append(edge_index_single + offset)
    edge_index_global = torch.cat(edge_index_global, dim=1)

    batch = torch.arange(batch_size, device=device).repeat_interleave(seq_len)
    return edge_index_global, batch<|MERGE_RESOLUTION|>--- conflicted
+++ resolved
@@ -34,7 +34,6 @@
         _, self.mom_mean, self.mom_std = preprocess_momentum(fourmomenta)
 
     def forward(self, fourmomenta):
-<<<<<<< HEAD
         if self.in_invariant:
             in_invariant, fourmomenta = encode_event(fourmomenta)
         else:
@@ -43,10 +42,7 @@
             fourmomenta.dtype
         )
 
-        if self.lframesnet.is_global:
-=======
         if not self.lframesnet.is_learnable:
->>>>>>> a0117f15
             lframes, tracker = self.lframesnet(fourmomenta, return_tracker=True)
         else:
             shape = fourmomenta.shape
