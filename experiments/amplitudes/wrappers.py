import torch
from torch import nn
from torch_geometric.nn.aggr import MeanAggregation

from experiments.amplitudes.utils import standardize_momentum
from experiments.baselines.gatr.interface import embed_vector, extract_scalar

from tensorframes.reps.tensorreps import TensorReps
from tensorframes.reps.tensorreps_transform import TensorRepsTransform
from tensorframes.utils.lorentz import lorentz_squarednorm
from tensorframes.utils.utils import build_edge_index_fully_connected


class AmplitudeWrapper(nn.Module):
    def __init__(
        self,
        particle_type,
        lframesnet,
    ):
        super().__init__()
        self.lframesnet = lframesnet

        self.register_buffer("particle_type", torch.tensor(particle_type))
        self.register_buffer("mom_mean", torch.tensor(0.0))
        self.register_buffer("mom_std", torch.tensor(1.0))

        self.trafo_fourmomenta = TensorRepsTransform(TensorReps("1x1n"))

    def init_standardization(self, fourmomenta):
        _, self.mom_mean, self.mom_std = standardize_momentum(fourmomenta)

    def forward(self, fourmomenta):
<<<<<<< HEAD
        scalars = torch.zeros_like(fourmomenta[..., []])
        lframes, tracker = self.lframesnet(
            fourmomenta, scalars, ptr=None, return_tracker=True
=======
        particle_type = self.encode_particle_type(fourmomenta.shape[0]).to(
            dtype=fourmomenta.dtype, device=fourmomenta.device
        )
        lframes, tracker = self.lframesnet(
            fourmomenta, scalars=particle_type, ptr=None, return_tracker=True
>>>>>>> 6b297c21
        )

        fourmomenta_local = self.trafo_fourmomenta(fourmomenta, lframes)
        features_local, _, _ = standardize_momentum(
            fourmomenta_local, self.mom_mean, self.mom_std
        )
        particle_type = self.encode_particle_type(fourmomenta_local.shape[0]).to(
            dtype=fourmomenta.dtype, device=fourmomenta.device
        )
        return (
            features_local,
            fourmomenta_local,
            particle_type,
            lframes,
            tracker,
        )

    def encode_particle_type(self, batchsize):
        particle_type = torch.nn.functional.one_hot(
            self.particle_type, num_classes=self.particle_type.max() + 1
        )
        particle_type = particle_type.unsqueeze(0).repeat(batchsize, 1, 1)
        return particle_type


class MLPWrapper(AmplitudeWrapper):
    def __init__(self, net, *args, **kwargs):
        super().__init__(*args, **kwargs)
        self.net = net

    def forward(self, fourmomenta_global):
        features_local, _, _, _, tracker = super().forward(fourmomenta_global)
        features = features_local.view(features_local.shape[0], -1)

        amp = self.net(features)
        return amp, tracker


class TransformerWrapper(AmplitudeWrapper):
    def __init__(self, net, *args, **kwargs):
        super().__init__(*args, **kwargs)
        self.net = net

    def forward(self, fourmomenta_global):
        (
            features_local,
            _,
            particle_type,
            lframes,
            tracker,
        ) = super().forward(fourmomenta_global)
        features = torch.cat([features_local, particle_type], dim=-1)
        output = self.net(features, lframes)
        amp = output.mean(dim=-2)
        return amp, tracker


class GraphNetWrapper(AmplitudeWrapper):
    def __init__(self, net, include_edges, include_nodes, *args, **kwargs):
        super().__init__(*args, **kwargs)
        self.net = net
        self.aggregator = MeanAggregation()
        self.include_edges = include_edges
        self.include_nodes = include_nodes

        if self.include_edges:
            self.register_buffer("edge_mean", torch.tensor(0.0))
            self.register_buffer("edge_std", torch.tensor(1.0))

    def init_standardization(self, fourmomenta):
        super().init_standardization(fourmomenta)

        if self.include_edges:
            # edge feature standardization parameters
            edge_index, _ = build_edge_index_fully_connected(fourmomenta)
            fourmomenta = fourmomenta.reshape(-1, 4)
            mij2 = lorentz_squarednorm(
                fourmomenta[edge_index[0]] + fourmomenta[edge_index[1]]
            )
            edge_attr = mij2.clamp(min=1e-10).log()
            self.edge_mean = edge_attr.mean()
            self.edge_std = edge_attr.std().clamp(min=1e-10)

    def forward(self, fourmomenta_global):
        (
            features_local,
            fourmomenta_local,
            particle_type,
            lframes,
            tracker,
        ) = super().forward(fourmomenta_global)

        # select features
        node_attr = particle_type
        if self.include_nodes:
            node_attr = torch.cat([node_attr, features_local], dim=-1)
        edge_index, batch = build_edge_index_fully_connected(node_attr)
        node_attr = node_attr.view(-1, node_attr.shape[-1])
        lframes = lframes.reshape(-1, 4, 4)
        if self.include_edges:
            fourmomenta = fourmomenta_local.reshape(-1, 4)
            edge_attr = self.get_edge_attr(fourmomenta, edge_index)
        else:
            edge_attr = None

        output = self.net(
            node_attr,
            lframes,
            edge_index=edge_index,
            batch=batch,
            edge_attr=edge_attr,
        )
        amp = self.aggregator(output, index=batch)
        return amp, tracker

    def get_edge_attr(self, fourmomenta, edge_index):
        mij2 = lorentz_squarednorm(
            fourmomenta[edge_index[0]] + fourmomenta[edge_index[1]]
        )
        edge_attr = mij2.clamp(min=1e-10).log()
        edge_attr = (edge_attr - self.edge_mean) / self.edge_std
        return edge_attr.unsqueeze(-1)


class GATrWrapper(AmplitudeWrapper):
    def __init__(self, net, *args, **kwargs):
        super().__init__(*args, **kwargs)
        self.net = net

    def forward(self, fourmomenta_global):
        (
            _,
            fourmomenta_local,
            particle_type,
            _,
            tracker,
        ) = super().forward(fourmomenta_global)

        # prepare multivectors and scalars
        multivectors = embed_vector(fourmomenta_local.unsqueeze(-2))
        scalars = particle_type

        # call network
        out_mv, _ = self.net(multivectors, scalars)
        out_mv = extract_scalar(out_mv)[..., 0]  # extract 0th channel of scalar

        # mean aggregation
        amp = out_mv.mean(dim=-2)
        return amp, tracker


class DSIWrapper(AmplitudeWrapper):
    def __init__(self, net, *args, **kwargs):
        super().__init__(*args, **kwargs)
        self.net = net

    def forward(self, fourmomenta_global):
        (
            _,
            fourmomenta_local,
            _,
            _,
            tracker,
        ) = super().forward(fourmomenta_global)

        amp = self.net(fourmomenta_local)
        return amp, tracker<|MERGE_RESOLUTION|>--- conflicted
+++ resolved
@@ -30,17 +30,11 @@
         _, self.mom_mean, self.mom_std = standardize_momentum(fourmomenta)
 
     def forward(self, fourmomenta):
-<<<<<<< HEAD
-        scalars = torch.zeros_like(fourmomenta[..., []])
-        lframes, tracker = self.lframesnet(
-            fourmomenta, scalars, ptr=None, return_tracker=True
-=======
         particle_type = self.encode_particle_type(fourmomenta.shape[0]).to(
             dtype=fourmomenta.dtype, device=fourmomenta.device
         )
         lframes, tracker = self.lframesnet(
             fourmomenta, scalars=particle_type, ptr=None, return_tracker=True
->>>>>>> 6b297c21
         )
 
         fourmomenta_local = self.trafo_fourmomenta(fourmomenta, lframes)
