--- conflicted
+++ resolved
@@ -23,10 +23,6 @@
         self.register_buffer("particle_type", torch.tensor(particle_type))
         self.register_buffer("mom_mean", torch.tensor(0.0))
         self.register_buffer("mom_std", torch.tensor(1.0))
-<<<<<<< HEAD
-=======
-        self.lframesnet = lframesnet
->>>>>>> aef6b8fa
 
         self.trafo_fourmomenta = TensorRepsTransform(TensorReps("1x1n"))
 
@@ -34,32 +30,10 @@
         _, self.mom_mean, self.mom_std = standardize_momentum(fourmomenta)
 
     def forward(self, fourmomenta):
-<<<<<<< HEAD
         scalars = torch.zeros_like(fourmomenta[..., []])
         lframes, tracker = self.lframesnet(
             fourmomenta, scalars, ptr=None, return_tracker=True
         )
-=======
-        particle_type = self.encode_particle_type(fourmomenta.shape[0]).to(
-            fourmomenta.dtype
-        )
-
-        if not self.lframesnet.is_learnable:
-            lframes, tracker = self.lframesnet(fourmomenta, return_tracker=True)
-        else:
-            shape = fourmomenta.shape
-            edge_index, batch = build_edge_index(fourmomenta, remove_self_loops=True)
-            fourmomenta_flat = fourmomenta.reshape(-1, 4)
-            particle_type_flat = particle_type.reshape(-1, particle_type.shape[-1])
-            lframes, tracker = self.lframesnet(
-                fourmomenta_flat,
-                particle_type_flat,
-                edge_index=edge_index,
-                batch=batch,
-                return_tracker=True,
-            )
-            lframes = lframes.reshape(*shape[:-1], 4, 4)
->>>>>>> aef6b8fa
 
         fourmomenta_local = self.trafo_fourmomenta(fourmomenta, lframes)
         features_local, _, _ = standardize_momentum(
@@ -151,13 +125,8 @@
         # select features
         node_attr = particle_type
         if self.include_nodes:
-<<<<<<< HEAD
             node_attr = torch.cat([node_attr, features_local], dim=-1)
         edge_index, batch = build_edge_index_fully_connected(node_attr)
-=======
-            node_attr = torch.cat([features_local, node_attr], dim=-1)
-        edge_index, batch = build_edge_index(node_attr)
->>>>>>> aef6b8fa
         node_attr = node_attr.view(-1, node_attr.shape[-1])
         lframes = lframes.reshape(-1, 4, 4)
         if self.include_edges:
@@ -181,40 +150,8 @@
             fourmomenta[edge_index[0]] + fourmomenta[edge_index[1]]
         )
         edge_attr = mij2.clamp(min=1e-10).log()
-<<<<<<< HEAD
-        if not self.edge_inited:
-            self.edge_mean = edge_attr.mean().detach()
-            self.edge_std = (
-                edge_attr.std().clamp(min=1e-5).detach()
-            )  # TODO: remove this hack after the amplitudes PR is merged (it has a better solution)
-            self.edge_inited.fill_(True)
         edge_attr = (edge_attr - self.edge_mean) / self.edge_std
         return edge_attr.unsqueeze(-1)
-=======
-        edge_attr = (edge_attr - self.edge_mean) / self.edge_std
-        return edge_attr.unsqueeze(-1)
-
-
-def build_edge_index(features_ref, remove_self_loops=False):
-    batch_size, seq_len, _ = features_ref.shape
-    device = features_ref.device
-
-    nodes = torch.arange(seq_len, device=device)
-    row, col = torch.meshgrid(nodes, nodes, indexing="ij")
-
-    if remove_self_loops:
-        mask = row != col
-        row, col = row[mask], col[mask]
-    edge_index_single = torch.stack([row.flatten(), col.flatten()], dim=0)
-
-    edge_index_global = []
-    for i in range(batch_size):
-        offset = i * seq_len
-        edge_index_global.append(edge_index_single + offset)
-    edge_index_global = torch.cat(edge_index_global, dim=1)
-
-    batch = torch.arange(batch_size, device=device).repeat_interleave(seq_len)
-    return edge_index_global, batch
 
 
 class GATrWrapper(AmplitudeWrapper):
@@ -259,5 +196,4 @@
         ) = super().forward(fourmomenta_global)
 
         amp = self.net(fourmomenta_local)
-        return amp, tracker
->>>>>>> aef6b8fa
+        return amp, tracker