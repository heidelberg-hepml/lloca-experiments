import numpy as np
import torch

import os, time
import zipfile
import logging
import resource
from pathlib import Path
from omegaconf import OmegaConf, open_dict, errors
from hydra.utils import instantiate
import mlflow
from torch_ema import ExponentialMovingAverage
import pytorch_optimizer

from experiments.misc import get_device, flatten_dict
import experiments.logger
from experiments.logger import LOGGER, MEMORY_HANDLER, FORMATTER
from experiments.mlflow import log_mlflow
from experiments.ranger import Ranger

# set to 'True' to debug autograd issues (slows down code)
torch.autograd.set_detect_anomaly(False)
MIN_STEP_SKIP = 1000


class BaseExperiment:
    def __init__(self, cfg):
        self.cfg = cfg

    def __call__(self):
        # pass all exceptions to the logger
        try:
            self.run_mlflow()
        except errors.ConfigAttributeError as e:
            LOGGER.exception(
                "Tried to access key that is not specified in the config files"
            )
            raise e
        except Exception as e:
            LOGGER.exception("Exiting with error")
            raise e

        # print buffered logger messages if failed
        if not experiments.logger.LOGGING_INITIALIZED:
            stream_handler = logging.StreamHandler()
            stream_handler.setLevel(logging.DEBUG)
            MEMORY_HANDLER.setTarget(stream_handler)
            MEMORY_HANDLER.close()

    def run_mlflow(self):
        experiment_id, run_name = self._init()
        git_hash = os.popen("git rev-parse HEAD").read().strip()[:7]
        LOGGER.info(
            f"### Starting experiment {self.cfg.exp_name}/{run_name} (mlflowid={experiment_id}) (jobid={self.cfg.jobid}) (git_hash={git_hash}) ###"
        )
        if self.cfg.use_mlflow:
            with mlflow.start_run(experiment_id=experiment_id, run_name=run_name):
                self.full_run()
        else:
            # dont use mlflow
            self.full_run()

    def full_run(self):
        # implement all ml boilerplate as private methods (_name)
        t0 = time.time()

        # save config
        LOGGER.debug(OmegaConf.to_yaml(self.cfg))

        self.init_physics()
        self.init_model()
        self.init_data()
        self._init_dataloader()
        self._init_loss()
        self._save_config("config.yaml", to_mlflow=True)
        self._save_config(f"config_{self.cfg.run_idx}.yaml")

        if self.cfg.train:
            self._init_optimizer()
            self._init_scheduler()
            self.train()
            self._save_model()

        if self.cfg.evaluate:
            self.evaluate()

        if self.cfg.plot and self.cfg.save:
            self.plot()

        if self.device == torch.device("cuda"):
            max_gpuram_used = torch.cuda.max_memory_allocated() / 1024**3
            max_gpuram_total = torch.cuda.mem_get_info()[1] / 1024**3
            LOGGER.info(f"GPU_RAM_max_used = {max_gpuram_used:.3} GB")
            LOGGER.info(f"GPU_RAM_max_total = {max_gpuram_total:.3} GB")
        max_cpuram_used = resource.getrusage(resource.RUSAGE_SELF).ru_maxrss / 1024**2
        LOGGER.info(f"CPU_RAM_max_used = {max_cpuram_used:.3} GB")
        dt = time.time() - t0
        LOGGER.info(
            f"Finished experiment {self.cfg.exp_name}/{self.cfg.run_name} after {dt/60:.2f}min = {dt/60**2:.2f}h"
        )

    def init_model(self):
        # initialize model
        self.model = instantiate(self.cfg.model)
        num_parameters = sum(
            p.numel() for p in self.model.parameters() if p.requires_grad
        )
        if self.cfg.use_mlflow:
            log_mlflow("num_parameters", float(num_parameters), step=0)
        LOGGER.info(
            f"Instantiated model {type(self.model.net).__name__} with {num_parameters} learnable parameters"
        )

        num_parameters_lframesnet = sum(
            p.numel() for p in self.model.lframesnet.parameters() if p.requires_grad
        )
        LOGGER.info(
            f"LFrames approach: {self.model.lframesnet} ({num_parameters_lframesnet} learnable parameters)"
        )

        if self.cfg.ema:
            LOGGER.info(f"Using EMA for validation and eval")
            self.ema = ExponentialMovingAverage(
                self.model.parameters(), decay=self.cfg.training.ema_decay
            )
        else:
            LOGGER.info(f"Not using EMA")
            self.ema = None

        # load existing model if specified
        if self.warm_start:
            model_path = os.path.join(
                self.cfg.run_dir, "models", f"model_run{self.cfg.warm_start_idx}.pt"
            )
            try:
                state_dict = torch.load(
                    model_path, map_location="cpu", weights_only=False
                )["model"]
                LOGGER.info(f"Loading model from {model_path}")
                self.model.load_state_dict(state_dict)
                if self.ema is not None:
                    LOGGER.info(f"Loading EMA from {model_path}")
                    state_dict = torch.load(
                        model_path, map_location="cpu", weights_only=False
                    )["ema"]
                    self.ema.load_state_dict(state_dict)
            except FileNotFoundError:
                raise ValueError(f"Cannot load model from {model_path}")

        self.model.to(self.device, dtype=self.dtype)
        if self.ema is not None:
            self.ema.to(self.device)

    def _init(self):
        run_name = self._init_experiment()
        self._init_directory()

        if self.cfg.use_mlflow:
            experiment_id = self._init_mlflow()
        else:
            experiment_id = None

        # initialize environment
        self._init_logger()
        self._init_backend()

        return experiment_id, run_name

    def _init_experiment(self):
        self.warm_start = False if self.cfg.warm_start_idx is None else True

        if not self.warm_start:
            if self.cfg.run_name is None:
                modelname = self.cfg.model.net._target_.rsplit(".", 1)[-1]
                rnd_number = np.random.randint(low=0, high=9999)
                run_name = f"{modelname}_{rnd_number:04}"
            else:
                run_name = self.cfg.run_name

            run_dir = os.path.join(
                self.cfg.base_dir, "runs", self.cfg.exp_name, run_name
            )
            run_idx = 0
            LOGGER.info(f"Creating new experiment {self.cfg.exp_name}/{run_name}")

        else:
            run_name = self.cfg.run_name
            run_idx = self.cfg.run_idx + 1
            LOGGER.info(
                f"Warm-starting from existing experiment {self.cfg.exp_name}/{run_name} for run {run_idx}"
            )

        with open_dict(self.cfg):
            self.cfg.run_idx = run_idx
            if not self.warm_start:
                self.cfg.warm_start_idx = 0
                self.cfg.run_name = run_name
                self.cfg.run_dir = run_dir

            # only use mlflow if save=True
            self.cfg.use_mlflow = (
                False if self.cfg.save == False else self.cfg.use_mlflow
            )

        # set seed
        if self.cfg.seed is not None:
            LOGGER.info(f"Using seed {self.cfg.seed}")
            torch.random.manual_seed(self.cfg.seed)
            np.random.seed(self.cfg.seed)

        return run_name

    def _init_mlflow(self):
        # mlflow tracking location
        Path(self.cfg.mlflow.db).parent.mkdir(exist_ok=True)
        mlflow.set_tracking_uri(f"sqlite:///{Path(self.cfg.mlflow.db).resolve()}")

        Path(self.cfg.mlflow.artifacts).mkdir(exist_ok=True)
        try:
            # artifacts not supported
            # mlflow call triggers alembic.runtime.migration logger to shout -> shut it down
            logging.disable(logging.WARNING)
            experiment_id = mlflow.create_experiment(
                self.cfg.exp_name,
                artifact_location=f"file:{Path(self.cfg.mlflow.artifacts).resolve()}",
            )
            logging.disable(logging.DEBUG)
            LOGGER.info(
                f"Created mlflow experiment {self.cfg.exp_name} with id {experiment_id}"
            )
        except mlflow.exceptions.MlflowException:
            LOGGER.info(f"Using existing mlflow experiment {self.cfg.exp_name}")
            logging.disable(logging.DEBUG)

        experiment = mlflow.set_experiment(self.cfg.exp_name)
        experiment_id = experiment.experiment_id

        LOGGER.info(f"Set experiment {self.cfg.exp_name} with id {experiment_id}")
        return experiment_id

    def _init_directory(self):
        if not self.cfg.save:
            LOGGER.info(f"Running with save=False, i.e. no outputs will be saved")
            return

        # create experiment directory
        run_dir = Path(self.cfg.run_dir).resolve()
        if run_dir.exists() and not self.warm_start:
            raise ValueError(
                f"Experiment in directory {self.cfg.run_dir} alredy exists. Aborting."
            )
        os.makedirs(run_dir, exist_ok=True)
        os.makedirs(os.path.join(run_dir, "models"), exist_ok=True)

        # save source
        if self.cfg.save_source:
            zip_name = os.path.join(self.cfg.run_dir, "source.zip")
            LOGGER.debug(f"Saving source to {zip_name}")
            zipf = zipfile.ZipFile(zip_name, "w", zipfile.ZIP_DEFLATED)
            path_code = os.path.join(self.cfg.base_dir, "lloca")
            path_experiment = os.path.join(self.cfg.base_dir, "experiments")
            for path in [path_code, path_experiment]:
                for root, dirs, files in os.walk(path):
                    for file in files:
                        file_path = os.path.join(root, file)
                        zipf.write(file_path, os.path.relpath(file_path, path))
            zipf.close()

    def _init_logger(self):
        # silence other loggers
        # (every app has a logger, eg hydra, torch, mlflow, matplotlib, fontTools...)
        for name, other_logger in logging.root.manager.loggerDict.items():
            if not "lorentz-frames" in name:
                other_logger.level = logging.WARNING

        if experiments.logger.LOGGING_INITIALIZED:
            LOGGER.info("Logger already initialized")
            return

        LOGGER.setLevel(logging.DEBUG if self.cfg.debug else logging.INFO)

        # init file_handler
        if self.cfg.save:
            file_handler = logging.FileHandler(
                Path(self.cfg.run_dir) / f"out_{self.cfg.run_idx}.log"
            )
            file_handler.setFormatter(FORMATTER)
            file_handler.setLevel(logging.DEBUG)
            LOGGER.addHandler(file_handler)

        # init stream_handler
        stream_handler = logging.StreamHandler()
        stream_handler.setLevel(LOGGER.level)
        stream_handler.setFormatter(FORMATTER)
        LOGGER.addHandler(stream_handler)

        # flush memory to stream_handler
        # this allows to catch logs that were created before the logger was initialized
        MEMORY_HANDLER.setTarget(
            stream_handler
        )  # can only flush to one handler, choose stream_handler
        MEMORY_HANDLER.close()
        LOGGER.removeHandler(MEMORY_HANDLER)

        # add new handlers to logger
        LOGGER.propagate = False  # avoid duplicate log outputs

        experiments.logger.LOGGING_INITIALIZED = True
        LOGGER.debug("Logger initialized")

    def _init_backend(self):
        self.device = get_device()
        LOGGER.info(f"Using device {self.device}")
        self.dtype = torch.float64 if self.cfg.use_float64 else torch.float32
        LOGGER.debug(f"Using dtype {self.dtype}")

    def _init_optimizer(self, param_groups=None):
        if param_groups is None:
            param_groups = [
                {
                    "params": self.model.net.parameters(),
                    "lr": self.cfg.training.lr,
                    "weight_decay": self.cfg.training.weight_decay,
                },
                {
                    "params": self.model.lframesnet.parameters(),
                    "lr": self.cfg.training.lr_factor_lframesnet * self.cfg.training.lr,
                    "weight_decay": self.cfg.training.weight_decay_lframesnet,
                },
            ]

        if self.cfg.training.optimizer == "Adam":
            self.optimizer = torch.optim.Adam(
                param_groups,
                betas=self.cfg.training.betas,
                eps=self.cfg.training.eps,
            )
        elif self.cfg.training.optimizer == "AdamW":
            self.optimizer = torch.optim.AdamW(
                param_groups,
                betas=self.cfg.training.betas,
                eps=self.cfg.training.eps,
            )
        elif self.cfg.training.optimizer == "RAdam":
            self.optimizer = torch.optim.RAdam(
                param_groups,
                betas=self.cfg.training.betas,
                eps=self.cfg.training.eps,
            )
        elif self.cfg.training.optimizer == "Lion":
            self.optimizer = pytorch_optimizer.Lion(
                param_groups,
                betas=self.cfg.training.betas,
            )
        elif self.cfg.training.optimizer == "Ranger":
            # default optimizer used in the weaver package
            # see https://github.com/hqucms/weaver-core/blob/main/weaver/utils/nn/optimizer/ranger.py
            self.optimizer = Ranger(
                param_groups,
                betas=(0.95, 0.999),
                eps=1e-5,
                alpha=0.5,
                k=6,
            )
        else:
            raise ValueError(f"Optimizer {self.cfg.training.optimizer} not implemented")
        LOGGER.debug(
            f"Using optimizer {self.cfg.training.optimizer} with lr={self.cfg.training.lr}"
        )

        # load existing optimizer if specified
        if self.warm_start:
            model_path = os.path.join(
                self.cfg.run_dir, "models", f"model_run{self.cfg.warm_start_idx}.pt"
            )
            try:
                state_dict = torch.load(
                    model_path, map_location="cpu", weights_only=False
                )["optimizer"]
                LOGGER.info(f"Loading optimizer from {model_path}")
                self.optimizer.load_state_dict(state_dict)
            except FileNotFoundError:
                raise ValueError(f"Cannot load optimizer from {model_path}")

    def _init_scheduler(self):
        if self.cfg.training.validate_every_n_epochs_min is not None:
            n_epochs_prefactor = self.cfg.training.validate_every_n_epochs_min
            batches_per_epoch = len(self.train_loader)
            validate_its_min = n_epochs_prefactor * batches_per_epoch
            self.cfg.training.validate_every_n_steps = min(
                self.cfg.training.validate_every_n_steps, validate_its_min
            )
        if self.cfg.training.scheduler is None:
            self.scheduler = None  # constant lr
        elif self.cfg.training.scheduler == "OneCycleLR":
            self.scheduler = torch.optim.lr_scheduler.OneCycleLR(
                self.optimizer,
                max_lr=self.cfg.training.lr * self.cfg.training.onecycle_max_lr,
                pct_start=self.cfg.training.onecycle_pct_start,
                total_steps=int(
                    self.cfg.training.iterations * self.cfg.training.scheduler_scale
                ),
            )
        elif self.cfg.training.scheduler == "CosineAnnealingLR":
            self.scheduler = torch.optim.lr_scheduler.CosineAnnealingLR(
                self.optimizer,
                T_max=int(
                    self.cfg.training.iterations * self.cfg.training.scheduler_scale
                ),
                eta_min=self.cfg.training.cosanneal_eta_min,
            )
        elif self.cfg.training.scheduler == "ReduceLROnPlateau":
            self.scheduler = torch.optim.lr_scheduler.ReduceLROnPlateau(
                self.optimizer,
                factor=self.cfg.training.reduceplateau_factor,
                patience=self.cfg.training.reduceplateau_patience,
            )
        elif self.cfg.training.scheduler == "flat+decay":
            # default scheduler used in the weaver package
            # see https://github.com/hqucms/weaver-core/blob/main/weaver/train.py#L509
            # note: have to modify this if we ever do finetunings / len(names_lr_mult) > 0 in weaver
            num_epochs = int(
                self.cfg.training.iterations
                * self.cfg.training.scheduler_scale
                / len(self.train_loader)
            )
            if self.cfg.exp_type == "jctagging":
                # count 0.1 epochs as actual epoch to allow more lr updates
                num_epochs *= 10
            num_decay_epochs = max(1, int(num_epochs * 0.3))
            milestones = list(range(num_epochs - num_decay_epochs, num_epochs))
            gamma = 0.01 ** (1.0 / num_decay_epochs)
            self.scheduler = torch.optim.lr_scheduler.MultiStepLR(
                self.optimizer,
                milestones=milestones,
                gamma=gamma,
            )
        else:
            raise ValueError(
                f"Learning rate scheduler {self.cfg.training.scheduler} not implemented"
            )

        LOGGER.debug(f"Using learning rate scheduler {self.cfg.training.scheduler}")

        # load existing scheduler if specified
        if self.warm_start and self.scheduler is not None:
            model_path = os.path.join(
                self.cfg.run_dir, "models", f"model_run{self.cfg.warm_start_idx}.pt"
            )
            try:
                state_dict = torch.load(
                    model_path, map_location="cpu", weights_only=False
                )["scheduler"]
                LOGGER.info(f"Loading scheduler from {model_path}")
                self.scheduler.load_state_dict(state_dict)
            except FileNotFoundError:
                raise ValueError(f"Cannot load scheduler from {model_path}")

    def train(self):
        # performance metrics
        (
            self.train_lr,
            self.train_loss,
            self.val_loss,
            self.grad_norm_train,
            self.grad_norm_lframes,
            self.grad_norm_net,
        ) = (
            [],
            [],
            [],
            [],
            [],
            [],
        )
        self.train_metrics = self._init_metrics()
        self.val_metrics = self._init_metrics()

        # early stopping
        smallest_val_loss, smallest_val_loss_step = 1e10, 0
        patience = 0

        # main train loop
        LOGGER.info(
            f"Starting to train for {self.cfg.training.iterations} iterations "
            f"= {self.cfg.training.iterations / len(self.train_loader):.1f} epochs "
            f"on a dataset with {len(self.train_loader)} batches "
            f"using early stopping with patience {self.cfg.training.es_patience} "
            f"while validating every {self.cfg.training.validate_every_n_steps} iterations"
        )
        self.training_start_time = time.time()
        train_time, val_time = 0.0, 0.0

        # recycle trainloader
        def cycle(iterable):
            while True:
                for x in iterable:
                    yield x

        iterator = iter(cycle(self.train_loader))
        for step in range(self.cfg.training.iterations):
            # training
            self.model.train()
            data = next(iterator)
            t0 = time.time()
            self._step(data, step)
            train_time += time.time() - t0
            if self.cfg.training.checkpoint_every_n_steps is not None:
                if (step + 1) % self.cfg.training.checkpoint_every_n_steps == 0:
                    # save model every 100k iterations without evaluating as checkpoints
                    self._save_model(f"model_run{self.cfg.run_idx}_it{step}.pt")
                    dt = time.time() - self.training_start_time
                    dt_estimate = dt * self.cfg.training.iterations / (step + 1)
                    LOGGER.info(
                        f"Finished iteration {step+1} after {dt:.2f}s, "
                        f"training time estimate: {dt_estimate/60:.2f}min "
                        f"= {dt_estimate/60**2:.2f}h"
                    )
            # validation (and early stopping)
            if (step + 1) % self.cfg.training.validate_every_n_steps == 0:
                t0 = time.time()
                val_loss = self._validate(step)
                val_time += time.time() - t0
                if val_loss < smallest_val_loss:
                    smallest_val_loss = val_loss
                    smallest_val_loss_step = step
                    patience = 0

                    # save best model
                    if self.cfg.training.es_load_best_model:
                        self._save_model(
                            f"model_run{self.cfg.run_idx}_it{smallest_val_loss_step}.pt"
                        )
                else:
                    patience += 1
                    if patience > self.cfg.training.es_patience:
                        LOGGER.info(
                            f"Early stopping in iteration {step} = epoch {step / len(self.train_loader):.1f}"
                        )
                        break  # early stopping

                if self.cfg.training.scheduler in ["ReduceLROnPlateau"]:
                    self.scheduler.step(val_loss)

            # output
            dt = time.time() - self.training_start_time
            if (
                step in [0, 9, 99, 999, 9999, 99999]
                or (step + 1) % self.cfg.training.validate_every_n_steps == 0
            ):
                dt_estimate = dt * self.cfg.training.iterations / (step + 1)
                LOGGER.info(
                    f"Finished iteration {step+1} after {dt:.2f}s, "
                    f"training time estimate: {dt_estimate/60:.2f}min "
                    f"= {dt_estimate/60**2:.2f}h"
                )

            if self.cfg.training.scheduler in [
                "flat+decay",
            ]:
                # schedulers that step after each epoch
                if (
                    self.cfg.exp_type == "toptagging"
                    and step % len(self.train_loader) == 0
                ):
                    self.scheduler.step()

                if (
                    self.cfg.exp_type == "jctagging"
                    and step % int(len(self.train_loader) / 10) == 0
                ):
                    self.scheduler.step()

        dt = time.time() - self.training_start_time
        LOGGER.info(
            f"Finished training for {step} iterations = {step / len(self.train_loader):.1f} epochs "
            f"after {dt/60:.2f}min = {dt/60**2:.2f}h"
        )
        LOGGER.info(f"Spend {train_time:.2f}s training and {val_time:.2f}s validating")
        if self.cfg.use_mlflow:
            log_mlflow("iterations", step)
            log_mlflow("epochs", step / len(self.train_loader))
            log_mlflow("traintime", dt / 3600)

        # wrap up early stopping
        if self.cfg.training.es_load_best_model:
            model_path = os.path.join(
                self.cfg.run_dir,
                "models",
                f"model_run{self.cfg.run_idx}_it{smallest_val_loss_step}.pt",
            )
            try:
                state_dict = torch.load(
                    model_path, map_location=self.device, weights_only=False
                )["model"]
                LOGGER.info(f"Loading model from {model_path}")
                self.model.load_state_dict(state_dict)
            except FileNotFoundError:
                LOGGER.warning(
                    f"Cannot load best model (epoch {smallest_val_loss_step}) from {model_path}"
                )

    def _step(self, data, step):
        # actual update step
        loss, metrics = self._batch_loss(data)
        self.optimizer.zero_grad()
        loss.backward()

        if self.cfg.training.log_grad_norm:
            grad_norm_lframes = torch.nn.utils.clip_grad_norm_(
                self.model.lframesnet.parameters(),
                float("inf"),
            ).detach()
            grad_norm_net = torch.nn.utils.clip_grad_norm_(
                self.model.net.parameters(),
                float("inf"),
            ).detach()
        else:
            grad_norm_lframes = torch.tensor(0.0, device=self.device)
            grad_norm_net = torch.tensor(0.0, device=self.device)

        if self.cfg.training.clip_grad_value is not None:
            # clip gradients at a certain value (this is dangerous!)
            torch.nn.utils.clip_grad_value_(
                self.model.parameters(),
                self.cfg.training.clip_grad_value,
            )
        # rescale gradients such that their norm matches a given number
<<<<<<< HEAD
        grad_norm = torch.nn.utils.clip_grad_norm_(
            self.model.parameters(),
            self.cfg.training.clip_grad_norm
            if self.cfg.training.clip_grad_norm is not None
            else float("inf"),
            error_if_nonfinite=False,
        ).detach()
=======
        if self.cfg.training.clip_grad_norm is not None:
            grad_norm = torch.nn.utils.clip_grad_norm_(
                self.model.parameters(),
                self.cfg.training.clip_grad_norm,
                error_if_nonfinite=True,
            ).detach()
        else:
            grad_norm = torch.tensor(0.0, device=self.device)
>>>>>>> 50c0f38f
        # rescale gradients of the lframesnet only
        if self.cfg.training.clip_grad_norm_lframesnet is not None:
            torch.nn.utils.clip_grad_norm_(
                self.model.lframesnet.parameters(),
                self.cfg.training.clip_grad_norm_lframesnet,
            )

        if step > MIN_STEP_SKIP and self.cfg.training.max_grad_norm is not None:
            if grad_norm > self.cfg.training.max_grad_norm:
                LOGGER.warning(
                    f"Skipping iteration {step}, gradient norm {grad_norm} exceeds maximum {self.cfg.training.max_grad_norm}"
                )
                return
        self.optimizer.step()
        if self.ema is not None:
            self.ema.update()

        if self.cfg.training.scheduler in ["OneCycleLR", "CosineAnnealingLR"]:
            self.scheduler.step()

        # collect metrics
        self.train_loss.append(loss.detach().item())
        self.train_lr.append(self.optimizer.param_groups[0]["lr"])
        self.grad_norm_train.append(grad_norm)
        self.grad_norm_lframes.append(grad_norm_lframes)
        self.grad_norm_net.append(grad_norm_net)
        for key, value in metrics.items():
            self.train_metrics[key].append(value)

        # log to mlflow
        if (
            self.cfg.use_mlflow
            and self.cfg.training.log_every_n_steps != 0
            and step % self.cfg.training.log_every_n_steps == 0
        ):
            log_dict = {
                "loss": loss.item(),
                "lr": self.train_lr[-1],
                "time_per_step": (time.time() - self.training_start_time) / (step + 1),
                "grad_norm": grad_norm,
                "grad_norm_lframes": grad_norm_lframes,
                "grad_norm_net": grad_norm_net,
            }
            for key, values in log_dict.items():
                log_mlflow(f"train.{key}", values, step=step)

            for key, values in metrics.items():
                log_mlflow(f"train.{key}", values, step=step)

    def _validate(self, step):
        losses = []
        metrics = self._init_metrics()

        self.model.eval()
        with torch.no_grad():
            for data in self.val_loader:
                # use EMA for validation if available
                if self.ema is not None:
                    with self.ema.average_parameters():
                        loss, metric = self._batch_loss(data)
                else:
                    loss, metric = self._batch_loss(data)

                losses.append(loss.cpu().item())
                for key, value in metric.items():
                    metrics[key].append(value)
        val_loss = np.mean(losses)
        self.val_loss.append(val_loss)
        for key, values in metrics.items():
            self.val_metrics[key].append(np.mean(values))
        if self.cfg.use_mlflow:
            log_mlflow("val.loss", val_loss, step=step)
            for key, values in self.val_metrics.items():
                log_mlflow(f"val.{key}", values[-1], step=step)
        return val_loss

    def _save_config(self, filename, to_mlflow=False):
        # Save config
        if not self.cfg.save:
            return

        config_filename = Path(self.cfg.run_dir) / filename
        LOGGER.debug(f"Saving config at {config_filename}")
        with open(config_filename, "w", encoding="utf-8") as file:
            file.write(OmegaConf.to_yaml(self.cfg))

        if to_mlflow and self.cfg.use_mlflow:
            for key, value in flatten_dict(self.cfg).items():
                log_mlflow(key, value, kind="param")

    def _save_model(self, filename=None):
        if not self.cfg.save:
            return

        if filename is None:
            filename = f"model_run{self.cfg.run_idx}.pt"
        model_path = os.path.join(self.cfg.run_dir, "models", filename)
        LOGGER.debug(f"Saving model at {model_path}")
        torch.save(
            {
                "model": self.model.state_dict(),
                "optimizer": self.optimizer.state_dict(),
                "scheduler": self.scheduler.state_dict()
                if self.scheduler is not None
                else None,
                "ema": self.ema.state_dict() if self.ema is not None else None,
            },
            model_path,
        )

    def init_physics(self):
        raise NotImplementedError()

    def init_data(self):
        raise NotImplementedError()

    def evaluate(self):
        raise NotImplementedError()

    def plot(self):
        raise NotImplementedError()

    def _init_dataloader(self):
        raise NotImplementedError()

    def _init_loss(self):
        raise NotImplementedError()

    def _batch_loss(self, data):
        raise NotImplementedError()

    def _init_metrics(self):
        raise NotImplementedError()<|MERGE_RESOLUTION|>--- conflicted
+++ resolved
@@ -626,24 +626,15 @@
                 self.cfg.training.clip_grad_value,
             )
         # rescale gradients such that their norm matches a given number
-<<<<<<< HEAD
-        grad_norm = torch.nn.utils.clip_grad_norm_(
-            self.model.parameters(),
-            self.cfg.training.clip_grad_norm
-            if self.cfg.training.clip_grad_norm is not None
-            else float("inf"),
-            error_if_nonfinite=False,
-        ).detach()
-=======
+
         if self.cfg.training.clip_grad_norm is not None:
             grad_norm = torch.nn.utils.clip_grad_norm_(
                 self.model.parameters(),
                 self.cfg.training.clip_grad_norm,
-                error_if_nonfinite=True,
+                error_if_nonfinite=False,
             ).detach()
         else:
             grad_norm = torch.tensor(0.0, device=self.device)
->>>>>>> 50c0f38f
         # rescale gradients of the lframesnet only
         if self.cfg.training.clip_grad_norm_lframesnet is not None:
             torch.nn.utils.clip_grad_norm_(
