--- conflicted
+++ resolved
@@ -21,19 +21,11 @@
 
     def init_physics(self):
         with open_dict(self.cfg):
-<<<<<<< HEAD
             if self.cfg.model._target_.rsplit(".", 1)[-1] in [
                 "BaselineParticleNetWrapper",
                 "BaselineParTWrapper",
             ]:
-                # Note: cfg.data.add_scalar_features not supported for net inputs; in_reps currently hard-coded
-=======
-            if (
-                self.cfg.model._target_.rsplit(".", 1)[-1]
-                == "BaselineParticleNetWrapper"
-            ):
                 # Note: cfg.data.add_scalar_features not supported for net inputs; in_channels currently hard-coded
->>>>>>> a0117f15
                 if (
                     self.cfg.data.beam_reference is not None
                     or self.cfg.data.add_time_reference
