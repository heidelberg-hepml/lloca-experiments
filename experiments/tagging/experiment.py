import numpy as np
import torch
from torch_geometric.loader import DataLoader
import os, time
from omegaconf import open_dict

from sklearn.metrics import roc_curve, roc_auc_score, accuracy_score

from experiments.base_experiment import BaseExperiment
from experiments.tagging.dataset import TopTaggingDataset
from experiments.tagging.embedding import embed_tagging_data
from experiments.tagging.plots import plot_mixer
from experiments.logger import LOGGER
from experiments.mlflow import log_mlflow


class TaggingExperiment(BaseExperiment):
    """
    Base class for jet tagging experiments, focusing on binary classification
    """

    def init_physics(self):
        with open_dict(self.cfg):

            # decide which entries to use for the net
            in_channels = 7
            self.cfg.model.in_channels = in_channels
            LOGGER.info(
                f"Net: Input: {in_channels}; Output: {self.cfg.model.out_channels} "
            )

            # decide which entries to use for the lframesnet
            in_nodes = 0

            if "in_nodes" in self.cfg.model.lframesnet:
                if self.cfg.model.add_tagging_features_lframesnet:
                    in_nodes += 7
                self.cfg.model.lframesnet.in_nodes = in_nodes

            if (
                self.cfg.model._target_.rsplit(".", 1)[-1]
                == "BaselineParticleNetWrapper"
            ):
                # Note: cfg.data.add_scalar_features not supported for net inputs; in_channels currently hard-coded
                if (
                    self.cfg.data.beam_reference is not None
                    or self.cfg.data.add_time_reference
                ):
                    LOGGER.warning(
                        "Spurions not supported for BaselineParticleNetWrapper (yield nan/inf in get_tagging_features), removing them"
                    )
                    self.cfg.data.beam_reference = None
                    self.cfg.data.add_time_reference = False

<<<<<<< HEAD
            if self.cfg.data.add_scalar_features:
                self.cfg.model.in_channels += 7  # other scalar features

            if not self.cfg.data.beam_token:
                num_spurions = 0
                num_spurions += (
                    1
                    if self.cfg.data.beam_reference
                    in ["lightlike", "spacelike", "timelike"]
                    else 0
                )
                num_spurions += 1 if self.cfg.data.two_beams else 0
                num_spurions += 1 if self.cfg.data.add_time_reference else 0
                self.cfg.model.in_channels += num_spurions * 4

            if "equivectors" in self.cfg.model.lframesnet:
                # TODO Closely related to spurions, changed by future PR#16
                self.cfg.model.lframesnet.equivectors.num_scalars = (
                    self.cfg.model.in_channels - 4
                )

=======
>>>>>>> cfcd0bc0
    def init_data(self):
        raise NotImplementedError

    def _init_data(self, Dataset, data_path):
        LOGGER.info(f"Creating {Dataset.__name__} from {data_path}")
        t0 = time.time()
        kwargs = {"rescale_data": self.cfg.data.rescale_data}
        self.data_train = Dataset(**kwargs)
        self.data_test = Dataset(**kwargs)
        self.data_val = Dataset(**kwargs)
        self.data_train.load_data(data_path, "train")
        self.data_test.load_data(data_path, "test")
        self.data_val.load_data(data_path, "val")
        dt = time.time() - t0
        LOGGER.info(f"Finished creating datasets after {dt:.2f} s = {dt/60:.2f} min")

    def _init_dataloader(self):
        self.train_loader = DataLoader(
            dataset=self.data_train,
            batch_size=self.cfg.training.batchsize,
            shuffle=True,
        )
        self.test_loader = DataLoader(
            dataset=self.data_test,
            batch_size=self.cfg.evaluation.batchsize,
            shuffle=False,
        )
        self.val_loader = DataLoader(
            dataset=self.data_val,
            batch_size=self.cfg.evaluation.batchsize,
            shuffle=False,
        )

        LOGGER.info(
            f"Constructed dataloaders with "
            f"train_batches={len(self.train_loader)}, test_batches={len(self.test_loader)}, val_batches={len(self.val_loader)}, "
            f"batch_size={self.cfg.training.batchsize} (training), {self.cfg.evaluation.batchsize} (evaluation)"
        )

    def evaluate(self):
        self.results = {}
        loader_dict = {
            "train": self.train_loader,
            "test": self.test_loader,
            "val": self.val_loader,
        }
        for set_label in self.cfg.evaluation.eval_set:
            if self.ema is not None:
                with self.ema.average_parameters():
                    self.results[set_label] = self._evaluate_single(
                        loader_dict[set_label], set_label, mode="eval"
                    )

                self._evaluate_single(
                    loader_dict[set_label], f"{set_label}_noema", mode="eval"
                )

            else:
                self.results[set_label] = self._evaluate_single(
                    loader_dict[set_label], set_label, mode="eval"
                )

    def _evaluate_single(self, loader, title, mode, step=None):
        assert mode in ["val", "eval"]

        if mode == "eval":
            LOGGER.info(
                f"### Starting to evaluate model on {title} dataset with "
                f"{len(loader.dataset)} elements, batchsize {loader.batch_size} ###"
            )
        metrics = {}

        # predictions
        labels_true, labels_predict = [], []
        self.model.eval()
        if self.cfg.training.optimizer == "ScheduleFree":
            self.optimizer.eval()
        with torch.no_grad():
            for batch in loader:
                y_pred, label, _ = self._get_ypred_and_label(batch)
                y_pred = torch.nn.functional.sigmoid(y_pred)
                labels_true.append(label.cpu().float())
                labels_predict.append(y_pred.cpu().float())
        labels_true, labels_predict = torch.cat(labels_true), torch.cat(labels_predict)
        if mode == "eval":
            metrics["labels_true"], metrics["labels_predict"] = (
                labels_true,
                labels_predict,
            )

        # bce loss
        metrics["loss"] = torch.nn.functional.binary_cross_entropy(
            labels_predict, labels_true
        ).item()
        labels_true, labels_predict = labels_true.numpy(), labels_predict.numpy()

        # accuracy
        metrics["accuracy"] = accuracy_score(labels_true, np.round(labels_predict))
        if mode == "eval":
            LOGGER.info(f"Accuracy on {title} dataset: {metrics['accuracy']:.4f}")

        # roc (fpr = epsB, tpr = epsS)
        fpr, tpr, th = roc_curve(labels_true, labels_predict)
        if mode == "eval":
            metrics["fpr"], metrics["tpr"] = fpr, tpr
        metrics["auc"] = roc_auc_score(labels_true, labels_predict)
        if mode == "eval":
            LOGGER.info(f"AUC score on {title} dataset: {metrics['auc']:.4f}")

        # 1/epsB at fixed epsS
        def get_rej(epsS):
            idx = np.argmin(np.abs(tpr - epsS))
            return 1 / fpr[idx]

        metrics["rej03"] = get_rej(0.3)
        metrics["rej05"] = get_rej(0.5)
        metrics["rej08"] = get_rej(0.8)
        if mode == "eval":
            LOGGER.info(
                f"Rejection rate {title} dataset: {metrics['rej03']:.0f} (epsS=0.3), "
                f"{metrics['rej05']:.0f} (epsS=0.5), {metrics['rej08']:.0f} (epsS=0.8)"
            )

        if self.cfg.use_mlflow:
            for key, value in metrics.items():
                if key in ["labels_true", "labels_predict", "fpr", "tpr"]:
                    # do not log matrices
                    continue
                name = f"{mode}.{title}" if mode == "eval" else "val"
                log_mlflow(f"{name}.{key}", value, step=step)

        if mode == "eval":
            lframeString = type(self.model.lframesnet).__name__
            num_parameters = sum(
                p.numel() for p in self.model.parameters() if p.requires_grad
            )

            LOGGER.info(
                f"table {title}: {lframeString} ({self.cfg.training.iterations} epochs)"
                f" & {num_parameters} & {metrics['accuracy']:.4f}&{metrics['auc']:.4f}"
                f" & {metrics['rej03']:.0f}&{metrics['rej05']:.0f}&{metrics['rej08']:.0f} \\\\"
            )
        return metrics

    def plot(self):
        plot_path = os.path.join(self.cfg.run_dir, f"plots_{self.cfg.run_idx}")
        os.makedirs(plot_path)
        title = type(self.model.net).__name__
        LOGGER.info(f"Creating plots in {plot_path}")

        if (
            self.cfg.evaluation.save_roc
            and self.cfg.evaluate
            and ("test" in self.cfg.evaluation.eval_set)
        ):
            file = f"{plot_path}/roc.txt"
            roc = np.stack(
                (self.results["test"]["fpr"], self.results["test"]["tpr"]), axis=-1
            )
            np.savetxt(file, roc)

        plot_dict = {}
        if self.cfg.evaluate and ("test" in self.cfg.evaluation.eval_set):
            plot_dict = {"results_test": self.results["test"]}
        if self.cfg.train:
            plot_dict["train_loss"] = self.train_loss
            plot_dict["val_loss"] = self.val_loss
            plot_dict["train_lr"] = self.train_lr
            plot_dict["train_metrics"] = self.train_metrics
            plot_dict["val_metrics"] = self.val_metrics
            plot_dict["grad_norm"] = self.grad_norm_train
            plot_dict["grad_norm_lframes"] = self.grad_norm_lframes
            plot_dict["grad_norm_net"] = self.grad_norm_net
            for key, value in self.train_metrics.items():
                plot_dict[key] = value
        plot_mixer(self.cfg, plot_path, title, plot_dict)

    def _init_loss(self):
        self.loss = torch.nn.BCEWithLogitsLoss()

    # overwrite _validate method to compute metrics over the full validation set
    def _validate(self, step):
        if self.ema is not None:
            with self.ema.average_parameters():
                metrics = self._evaluate_single(
                    self.val_loader, "val", mode="val", step=step
                )
        else:
            metrics = self._evaluate_single(
                self.val_loader, "val", mode="val", step=step
            )
        self.val_loss.append(metrics["loss"])
        return metrics["loss"]

    def _batch_loss(self, batch):
        y_pred, label, tracker = self._get_ypred_and_label(batch)
        loss = self.loss(y_pred, label)
        assert torch.isfinite(loss).all()

        metrics = tracker
        return loss, metrics

    def _get_ypred_and_label(self, batch):
        batch = batch.to(self.device)
        embedding = embed_tagging_data(
            batch.x,
            batch.scalars,
            batch.ptr,
            self.cfg.data,
        )
        y_pred, tracker = self.model(embedding)
        y_pred = y_pred[:, 0]
        return y_pred, batch.label.to(self.dtype), tracker

    def _init_metrics(self):
        return {"reg_collinear": [], "reg_coplanar": [], "reg_lightlike": []}


class TopTaggingExperiment(TaggingExperiment):
    def __init__(self, cfg):
        super().__init__(cfg)
        with open_dict(self.cfg):
            self.cfg.model.out_channels = 1

            # move argument into model config
            self.cfg.model.add_tagging_features_lframesnet = (
                self.cfg.data.add_tagging_features_lframesnet
            )

    def init_data(self):
        data_path = os.path.join(
            self.cfg.data.data_dir, f"toptagging_{self.cfg.data.dataset}.npz"
        )
        self._init_data(TopTaggingDataset, data_path)<|MERGE_RESOLUTION|>--- conflicted
+++ resolved
@@ -52,30 +52,11 @@
                     self.cfg.data.beam_reference = None
                     self.cfg.data.add_time_reference = False
 
-<<<<<<< HEAD
-            if self.cfg.data.add_scalar_features:
-                self.cfg.model.in_channels += 7  # other scalar features
-
-            if not self.cfg.data.beam_token:
-                num_spurions = 0
-                num_spurions += (
-                    1
-                    if self.cfg.data.beam_reference
-                    in ["lightlike", "spacelike", "timelike"]
-                    else 0
-                )
-                num_spurions += 1 if self.cfg.data.two_beams else 0
-                num_spurions += 1 if self.cfg.data.add_time_reference else 0
-                self.cfg.model.in_channels += num_spurions * 4
-
             if "equivectors" in self.cfg.model.lframesnet:
-                # TODO Closely related to spurions, changed by future PR#16
                 self.cfg.model.lframesnet.equivectors.num_scalars = (
-                    self.cfg.model.in_channels - 4
-                )
-
-=======
->>>>>>> cfcd0bc0
+                    7 if self.cfg.data.add_tagging_features_lframesnet else 0
+                )
+
     def init_data(self):
         raise NotImplementedError
 
