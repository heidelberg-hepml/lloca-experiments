--- conflicted
+++ resolved
@@ -319,12 +319,7 @@
 
     def _batch_loss(self, batch):
         y_pred, label, tracker, _ = self._get_ypred_and_label(batch)
-<<<<<<< HEAD
-
-        loss = self.loss(y_pred, label.to(torch.float32))
-=======
         loss = self.loss(y_pred, label)
->>>>>>> 9cd05cde
         assert torch.isfinite(loss).all()
 
         metrics = tracker
