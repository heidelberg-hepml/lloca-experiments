--- conflicted
+++ resolved
@@ -320,12 +320,8 @@
             batch.ptr,
             self.cfg.data,
         )
-<<<<<<< HEAD
         embedding["num_graphs"] = batch.num_graphs
-        y_pred, tracker, lframes = self.model(embedding)
-=======
         y_pred, tracker, frames = self.model(embedding)
->>>>>>> f08f7df6
         y_pred = y_pred[:, 0]
         return y_pred, batch.label.to(self.dtype), tracker, frames
 
