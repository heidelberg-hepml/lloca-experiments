import numpy as np
import torch
from torch_geometric.loader import DataLoader
import os, time
from omegaconf import open_dict

from sklearn.metrics import roc_curve, roc_auc_score, accuracy_score

from experiments.base_experiment import BaseExperiment
from experiments.tagging.dataset import TopTaggingDataset
from experiments.tagging.embedding import embed_tagging_data
from experiments.tagging.plots import plot_mixer
from experiments.logger import LOGGER
from experiments.mlflow import log_mlflow


class TaggingExperiment(BaseExperiment):
    """
    Base class for jet tagging experiments, focusing on binary classification
    """

    def init_physics(self):
        with open_dict(self.cfg):

            # decide which entries to use for the net
            in_reps = "7x0n"
            self.cfg.model.in_reps = in_reps
            LOGGER.info(f"Net: Input: {in_reps}; Output: {self.cfg.model.out_reps} ")

            # decide which entries to use for the lframesnet
            in_nodes = 0

            if "Learned" in self.cfg.model.lframesnet._target_:
                if self.cfg.model.add_tagging_features_lframesnet:
                    in_nodes += 7
                self.cfg.model.lframesnet.in_nodes = in_nodes

            if self.cfg.data.spurion_strategy == "basis_triplet":
                assert (
                    self.cfg.data.add_time_reference is not None
                    and self.cfg.data.beam_reference is not None
                )
            if self.cfg.data.spurion_strategy is not None:
                LOGGER.info(
                    f"Using symmetry breaking '{self.cfg.data.spurion_strategy}'"
                )

            if (
                self.cfg.model._target_.rsplit(".", 1)[-1]
                == "BaselineParticleNetWrapper"
            ):
                # Note: cfg.data.add_scalar_features not supported for net inputs; in_channels currently hard-coded
                if (
                    self.cfg.data.beam_reference is not None
                    or self.cfg.data.add_time_reference
                ):
                    LOGGER.warning(
                        "Spurions not supported for BaselineParticleNetWrapper (yield nan/inf in get_tagging_features), removing them"
                    )
                    self.cfg.data.beam_reference = None
                    self.cfg.data.add_time_reference = False

<<<<<<< HEAD
=======
            if self.cfg.data.add_scalar_features:
                self.cfg.model.in_channels += 7  # other scalar features

            if not self.cfg.data.beam_token:
                num_spurions = 0
                num_spurions += (
                    1
                    if self.cfg.data.beam_reference
                    in ["lightlike", "spacelike", "timelike"]
                    else 0
                )
                num_spurions += 1 if self.cfg.data.two_beams else 0
                num_spurions += 1 if self.cfg.data.add_time_reference else 0
                self.cfg.model.in_channels += num_spurions * 4

>>>>>>> a0117f15
    def init_data(self):
        raise NotImplementedError

    def _init_data(self, Dataset, data_path):
        LOGGER.info(f"Creating {Dataset.__name__} from {data_path}")
        t0 = time.time()
        kwargs = {"rescale_data": self.cfg.data.rescale_data}
        self.data_train = Dataset(**kwargs)
        self.data_test = Dataset(**kwargs)
        self.data_val = Dataset(**kwargs)
        self.data_train.load_data(data_path, "train")
        self.data_test.load_data(data_path, "test")
        self.data_val.load_data(data_path, "val")
        dt = time.time() - t0
        LOGGER.info(f"Finished creating datasets after {dt:.2f} s = {dt/60:.2f} min")

    def _init_dataloader(self):
        self.train_loader = DataLoader(
            dataset=self.data_train,
            batch_size=self.cfg.training.batchsize,
            shuffle=True,
        )
        self.test_loader = DataLoader(
            dataset=self.data_test,
            batch_size=self.cfg.evaluation.batchsize,
            shuffle=False,
        )
        self.val_loader = DataLoader(
            dataset=self.data_val,
            batch_size=self.cfg.evaluation.batchsize,
            shuffle=False,
        )

        LOGGER.info(
            f"Constructed dataloaders with "
            f"train_batches={len(self.train_loader)}, test_batches={len(self.test_loader)}, val_batches={len(self.val_loader)}, "
            f"batch_size={self.cfg.training.batchsize} (training), {self.cfg.evaluation.batchsize} (evaluation)"
        )

    def evaluate(self):
        self.results = {}
        loader_dict = {
            "train": self.train_loader,
            "test": self.test_loader,
            "val": self.val_loader,
        }
        for set_label in self.cfg.evaluation.eval_set:
            if self.ema is not None:
                with self.ema.average_parameters():
                    self.results[set_label] = self._evaluate_single(
                        loader_dict[set_label], set_label, mode="eval"
                    )

                self._evaluate_single(
                    loader_dict[set_label], f"{set_label}_noema", mode="eval"
                )

            else:
                self.results[set_label] = self._evaluate_single(
                    loader_dict[set_label], set_label, mode="eval"
                )

    def _evaluate_single(self, loader, title, mode, step=None):
        assert mode in ["val", "eval"]

        if mode == "eval":
            LOGGER.info(
                f"### Starting to evaluate model on {title} dataset with "
                f"{len(loader.dataset)} elements, batchsize {loader.batch_size} ###"
            )
        metrics = {}

        # predictions
        labels_true, labels_predict = [], []
        self.model.eval()
        if self.cfg.training.optimizer == "ScheduleFree":
            self.optimizer.eval()
        with torch.no_grad():
            for batch in loader:
                y_pred, label, _ = self._get_ypred_and_label(batch)
                y_pred = torch.nn.functional.sigmoid(y_pred)
                labels_true.append(label.cpu().float())
                labels_predict.append(y_pred.cpu().float())
        labels_true, labels_predict = torch.cat(labels_true), torch.cat(labels_predict)
        if mode == "eval":
            metrics["labels_true"], metrics["labels_predict"] = (
                labels_true,
                labels_predict,
            )

        # bce loss
        metrics["loss"] = torch.nn.functional.binary_cross_entropy(
            labels_predict, labels_true
        ).item()
        labels_true, labels_predict = labels_true.numpy(), labels_predict.numpy()

        # accuracy
        metrics["accuracy"] = accuracy_score(labels_true, np.round(labels_predict))
        if mode == "eval":
            LOGGER.info(f"Accuracy on {title} dataset: {metrics['accuracy']:.4f}")

        # roc (fpr = epsB, tpr = epsS)
        fpr, tpr, th = roc_curve(labels_true, labels_predict)
        if mode == "eval":
            metrics["fpr"], metrics["tpr"] = fpr, tpr
        metrics["auc"] = roc_auc_score(labels_true, labels_predict)
        if mode == "eval":
            LOGGER.info(f"AUC score on {title} dataset: {metrics['auc']:.4f}")

        # 1/epsB at fixed epsS
        def get_rej(epsS):
            idx = np.argmin(np.abs(tpr - epsS))
            return 1 / fpr[idx]

        metrics["rej03"] = get_rej(0.3)
        metrics["rej05"] = get_rej(0.5)
        metrics["rej08"] = get_rej(0.8)
        if mode == "eval":
            LOGGER.info(
                f"Rejection rate {title} dataset: {metrics['rej03']:.0f} (epsS=0.3), "
                f"{metrics['rej05']:.0f} (epsS=0.5), {metrics['rej08']:.0f} (epsS=0.8)"
            )

        if self.cfg.use_mlflow:
            for key, value in metrics.items():
                if key in ["labels_true", "labels_predict", "fpr", "tpr"]:
                    # do not log matrices
                    continue
                name = f"{mode}.{title}" if mode == "eval" else "val"
                log_mlflow(f"{name}.{key}", value, step=step)

        if mode == "eval":
            lframeString = type(self.model.lframesnet).__name__
            num_parameters = sum(
                p.numel() for p in self.model.parameters() if p.requires_grad
            )

            LOGGER.info(
                f"table {title}: {lframeString} ({self.cfg.training.iterations} epochs)"
                f" & {num_parameters} & {metrics['accuracy']:.4f}&{metrics['auc']:.4f}"
                f" & {metrics['rej03']:.0f}&{metrics['rej05']:.0f}&{metrics['rej08']:.0f} \\\\"
            )
        return metrics

    def plot(self):
        plot_path = os.path.join(self.cfg.run_dir, f"plots_{self.cfg.run_idx}")
        os.makedirs(plot_path)
        title = type(self.model.net).__name__
        LOGGER.info(f"Creating plots in {plot_path}")

        if (
            self.cfg.evaluation.save_roc
            and self.cfg.evaluate
            and ("test" in self.cfg.evaluation.eval_set)
        ):
            file = f"{plot_path}/roc.txt"
            roc = np.stack(
                (self.results["test"]["fpr"], self.results["test"]["tpr"]), axis=-1
            )
            np.savetxt(file, roc)

        plot_dict = {}
        if self.cfg.evaluate and ("test" in self.cfg.evaluation.eval_set):
            plot_dict = {"results_test": self.results["test"]}
        if self.cfg.train:
            plot_dict["train_loss"] = self.train_loss
            plot_dict["val_loss"] = self.val_loss
            plot_dict["train_lr"] = self.train_lr
            plot_dict["train_metrics"] = self.train_metrics
            plot_dict["val_metrics"] = self.val_metrics
            plot_dict["grad_norm"] = self.grad_norm_train
            plot_dict["grad_norm_lframes"] = self.grad_norm_lframes
            plot_dict["grad_norm_net"] = self.grad_norm_net
            for key, value in self.train_metrics.items():
                plot_dict[key] = value
        plot_mixer(self.cfg, plot_path, title, plot_dict)

    def _init_loss(self):
        self.loss = torch.nn.BCEWithLogitsLoss()

    # overwrite _validate method to compute metrics over the full validation set
    def _validate(self, step):
        if self.ema is not None:
            with self.ema.average_parameters():
                metrics = self._evaluate_single(
                    self.val_loader, "val", mode="val", step=step
                )
        else:
            metrics = self._evaluate_single(
                self.val_loader, "val", mode="val", step=step
            )
        self.val_loss.append(metrics["loss"])
        return metrics["loss"]

    def _batch_loss(self, batch):
        y_pred, label, tracker = self._get_ypred_and_label(batch)
        loss = self.loss(y_pred, label)
        assert torch.isfinite(loss).all()

        metrics = tracker
        return loss, metrics

    def _get_ypred_and_label(self, batch):
        batch = batch.to(self.device)
        embedding = embed_tagging_data(
            batch.x,
            batch.scalars,
            batch.ptr,
            self.cfg.data,
        )
        y_pred, tracker = self.model(embedding)
        y_pred = y_pred[:, 0]
        return y_pred, batch.label.to(self.dtype), tracker

    def _init_metrics(self):
        return {"reg_collinear": [], "reg_coplanar": [], "reg_lightlike": []}


class TopTaggingExperiment(TaggingExperiment):
    def __init__(self, cfg):
        super().__init__(cfg)
        with open_dict(self.cfg):
<<<<<<< HEAD
            self.cfg.model.out_reps = "1x0n"

            assert cfg.data.spurion_strategy in [
                None,
                "particle_add",
                "particle_append",
                "basis_triplet",
            ]

            # move argument into model config
            cfg.model.add_tagging_features_lframesnet = (
                cfg.data.add_tagging_features_lframesnet
            )

            if cfg.model._target_ in [
                "experiments.tagging.wrappers.GraphNetWrapper",
                "experiments.tagging.wrappers.TransformerWrapper",
            ]:
                cfg.model.spurion_strategy = cfg.data.spurion_strategy
            if cfg.model.lframesnet._target_ in [
                "tensorframes.lframes.equi_lframes.LearnedRestLFrames",
                "tensorframes.lframes.equi_lframes.OrthogonalLearnedLFrames",
                "tensorframes.lframes.equi_lframes.RestLFrames",
            ]:
                cfg.model.lframesnet.spurion_strategy = cfg.data.spurion_strategy
=======
            self.cfg.model.out_channels = 1
            self.cfg.model.in_channels = 4  # energy-momentum vector
>>>>>>> a0117f15

    def init_data(self):
        data_path = os.path.join(
            self.cfg.data.data_dir, f"toptagging_{self.cfg.data.dataset}.npz"
        )
        self._init_data(TopTaggingDataset, data_path)<|MERGE_RESOLUTION|>--- conflicted
+++ resolved
@@ -23,9 +23,9 @@
         with open_dict(self.cfg):
 
             # decide which entries to use for the net
-            in_reps = "7x0n"
-            self.cfg.model.in_reps = in_reps
-            LOGGER.info(f"Net: Input: {in_reps}; Output: {self.cfg.model.out_reps} ")
+            in_channels = 7
+            self.cfg.model.in_channels = in_channels
+            LOGGER.info(f"Net: Input: {in_channels}; Output: {self.cfg.model.out_channels} ")
 
             # decide which entries to use for the lframesnet
             in_nodes = 0
@@ -60,24 +60,6 @@
                     self.cfg.data.beam_reference = None
                     self.cfg.data.add_time_reference = False
 
-<<<<<<< HEAD
-=======
-            if self.cfg.data.add_scalar_features:
-                self.cfg.model.in_channels += 7  # other scalar features
-
-            if not self.cfg.data.beam_token:
-                num_spurions = 0
-                num_spurions += (
-                    1
-                    if self.cfg.data.beam_reference
-                    in ["lightlike", "spacelike", "timelike"]
-                    else 0
-                )
-                num_spurions += 1 if self.cfg.data.two_beams else 0
-                num_spurions += 1 if self.cfg.data.add_time_reference else 0
-                self.cfg.model.in_channels += num_spurions * 4
-
->>>>>>> a0117f15
     def init_data(self):
         raise NotImplementedError
 
@@ -300,8 +282,7 @@
     def __init__(self, cfg):
         super().__init__(cfg)
         with open_dict(self.cfg):
-<<<<<<< HEAD
-            self.cfg.model.out_reps = "1x0n"
+            self.cfg.model.out_channels = 1
 
             assert cfg.data.spurion_strategy in [
                 None,
@@ -326,10 +307,6 @@
                 "tensorframes.lframes.equi_lframes.RestLFrames",
             ]:
                 cfg.model.lframesnet.spurion_strategy = cfg.data.spurion_strategy
-=======
-            self.cfg.model.out_channels = 1
-            self.cfg.model.in_channels = 4  # energy-momentum vector
->>>>>>> a0117f15
 
     def init_data(self):
         data_path = os.path.join(
