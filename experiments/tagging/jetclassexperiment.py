--- conflicted
+++ resolved
@@ -260,11 +260,4 @@
             scalars = batch[0]["pf_features"].to(self.device, self.dtype)
         label = batch[1]["_label_"].to(self.device).to(torch.long)
         fourmomenta, scalars, ptr = dense_to_sparse_jet(fourmomenta, scalars)
-<<<<<<< HEAD
-        embedding = embed_tagging_data(fourmomenta, scalars, ptr, self.cfg.data)
-        embedding["num_graphs"] = batch[0]["pf_vectors"].shape[0]
-        y_pred, tracker, frames = self.model(embedding)
-        return y_pred, label.to(torch.long), tracker, frames
-=======
-        return fourmomenta, scalars, ptr, label
->>>>>>> 61e2a530
+        return fourmomenta, scalars, ptr, label