import torch
from torch import nn
from torch_geometric.nn.aggr import MeanAggregation

from functools import partial
from torch_geometric.utils import to_dense_batch
from xformers.ops.fmha import BlockDiagonalMask

from tensorframes.reps.tensorreps import TensorReps
from tensorframes.reps.tensorreps_transform import TensorRepsTransform
from tensorframes.utils.hep import EPPP_to_PtPhiEtaM2
from tensorframes.lframes.equi_lframes import LearnedLFrames
from experiments.tagging.embedding import get_tagging_features, UNITS


def attention_mask(batch, materialize=False):
    """
    Construct attention mask that makes sure that objects only attend to each other
    within the same batch element, and not across batch elements

    Parameters
    ----------
    batch: torch.tensor
        batch object in the torch_geometric.data naming convention
        contains batch index for each event in a sparse tensor
    materialize: bool
        Decides whether a xformers or ('materialized') torch.tensor mask should be returned
        The xformers mask allows to use the optimized xformers attention kernel, but only runs on gpu

    Returns
    -------
    mask: xformers.ops.fmha.attn_bias.BlockDiagonalMask or torch.tensor
        attention mask, to be used in xformers.ops.memory_efficient_attention
        or torch.nn.functional.scaled_dot_product_attention
    """
    bincounts = torch.bincount(batch).tolist()
    mask = BlockDiagonalMask.from_seqlens(bincounts)
    if materialize:
        # materialize mask to torch.tensor (only for testing purposes)
        mask = mask.materialize(shape=(len(batch), len(batch))).to(batch.device)
    return mask


class TaggerWrapper(nn.Module):
    def __init__(
        self,
        in_channels,
        out_channels,
        lframesnet,
    ):
        super().__init__()

        self.in_channels = in_channels
        self.out_channels = out_channels

        if isinstance(lframesnet, partial):
            # lframesnet with learnable elements need the in_nodes (number of scalars in input) for the networks
            if issubclass(lframesnet.func, LearnedLFrames):
                self.lframesnet = lframesnet(
                    in_nodes=self.in_channels - 4
                )  # TODO Closely related to spurions, changed by future PR#16
            else:
                self.lframesnet = lframesnet
        else:
            self.lframesnet = lframesnet

        self.trafo_fourmomenta = TensorRepsTransform(TensorReps("1x1n"))

    def forward(self, embedding):
        # extract embedding
        fourmomenta = embedding["fourmomenta"]
        scalars = embedding["scalars"]
        edge_index = embedding["edge_index"]
        batch = embedding["batch"]

        # construct lframes
        fourmomenta = fourmomenta.reshape(fourmomenta.shape[0], -1)
        if not self.lframesnet.is_learnable:
            lframes, tracker = self.lframesnet(fourmomenta, return_tracker=True)
        else:
            lframes, tracker = self.lframesnet(
                fourmomenta,
                scalars,
                edge_index=edge_index,
                batch=batch,
                return_tracker=True,
            )

        # transform features into local frames
        fourmomenta_local = self.trafo_fourmomenta(fourmomenta, lframes)
        fourmomenta_local = fourmomenta_local.reshape(
            fourmomenta_local.shape[0],
            -1,
            4,
        )

        return (
            fourmomenta_local,
            scalars,
            lframes,
            edge_index,
            batch,
            tracker,
        )


class AggregatedTaggerWrapper(TaggerWrapper):
    def __init__(
        self,
        *args,
        **kwargs,
    ):
        super().__init__(*args, **kwargs)
        self.aggregator = MeanAggregation()

    def extract_score(self, features, batch):
        score = self.aggregator(features, index=batch)
        return score


class BaselineTransformerWrapper(AggregatedTaggerWrapper):
    def __init__(
        self,
        net,
        *args,
        **kwargs,
    ):
        super().__init__(*args, **kwargs)
        self.net = net(in_channels=self.in_channels, num_classes=self.out_channels)
        assert (
            self.lframesnet.is_global
        ), "Non-equivariant model can only handle global lframes"

    def forward(self, embedding):
        fourmomenta_local, scalars, _, _, batch, tracker = super().forward(embedding)
        jetmomenta_local = EPPP_to_PtPhiEtaM2(fourmomenta_local)

        jetmomenta_local = jetmomenta_local.reshape(jetmomenta_local.shape[0], -1)
        features_local = torch.cat([jetmomenta_local, scalars], dim=-1)

        mask = attention_mask(
            batch, materialize=features_local.device == torch.device("cpu")
        )

        # network
        outputs = self.net(
            inputs=features_local,
            attention_mask=mask,
        )

        # aggregation
        score = self.extract_score(outputs, batch)
        return score, tracker


class BaselineGraphNetWrapper(AggregatedTaggerWrapper):
    def __init__(
        self,
        net,
        *args,
        **kwargs,
    ):
        super().__init__(*args, **kwargs)
        self.net = net(in_channels=self.in_channels, num_classes=self.out_channels)
        assert (
            self.lframesnet.is_global
        ), "Non-equivariant model can only handle global lframes"

    def forward(self, embedding):
        (
            fourmomenta_local,
            scalars,
            _,
            edge_index,
            batch,
            tracker,
        ) = super().forward(embedding)
        jetmomenta_local = EPPP_to_PtPhiEtaM2(fourmomenta_local)

        jetmomenta_local = jetmomenta_local.reshape(jetmomenta_local.shape[0], -1)
        features_local = torch.cat([jetmomenta_local, scalars], dim=-1)

        # network
        outputs = self.net(x=features_local, edge_index=edge_index)

        # aggregation
        score = self.extract_score(outputs, batch)
        return score, tracker


class BaselineParticleNetWrapper(TaggerWrapper):
    def __init__(
        self,
        net,
        *args,
        **kwargs,
    ):
        super().__init__(*args, **kwargs)
        assert (
            self.lframesnet.is_global
        ), "Non-equivariant model can only handle global lframes"
<<<<<<< HEAD
        self.net = net(num_classes=self.out_reps.dim)
=======
        # 7 input features are computed from fourmomenta_local
        # scalars are ignored in this model (for now, thats a design choice)
        num_inputs = 7
        self.net = net(features_dims=num_inputs, num_classes=self.out_channels)
>>>>>>> a0117f15

    def forward(self, embedding):
        fourmomenta_local, _, _, _, batch, tracker = super().forward(embedding)
        fourmomenta_local = fourmomenta_local[..., 0, :]
        features_local = get_tagging_features(fourmomenta_local, batch)

        # ParticleNet uses L2 norm in (phi, eta) for kNN
        phieta_local = features_local[..., [4, 5]]

        phieta_local, mask = to_dense_batch(phieta_local, batch)
        features_local, _ = to_dense_batch(features_local, batch)
        phieta_local = phieta_local.transpose(1, 2)
        features_local = features_local.transpose(1, 2)
        mask = mask.unsqueeze(1)

        # network
        score = self.net(
            points=phieta_local,
            features=features_local,
            mask=mask,
        )
        return score, tracker


class BaselineParTWrapper(TaggerWrapper):
    def __init__(
        self,
        net,
        use_pair_attn=True,
        *args,
        **kwargs,
    ):
        super().__init__(*args, **kwargs)
        assert (
            self.lframesnet.is_global
        ), "Non-equivariant model can only handle global lframes"
<<<<<<< HEAD
        pair_embed_dims = [64, 64, 64] if use_pair_attn else None
        self.net = net(
            num_classes=self.out_reps.dim,
            pair_embed_dims=pair_embed_dims,
        )
=======
        self.net = net(input_dim=self.in_channels, num_classes=self.out_channels)
>>>>>>> a0117f15

    def forward(self, embedding):
        fourmomenta_local, _, _, _, batch, tracker = super().forward(embedding)
        fourmomenta_local = fourmomenta_local[..., 0, :]
        features_local = get_tagging_features(fourmomenta_local, batch)
        fourmomenta_local *= UNITS  # ParT wants unscaled fourmomenta
        fourmomenta_local = fourmomenta_local[
            ..., [1, 2, 3, 0]
        ]  # need (px, py, pz, E) order

        fourmomenta_local, mask = to_dense_batch(fourmomenta_local, batch)
        features_local, _ = to_dense_batch(features_local, batch)

        fourmomenta_local[~mask] = torch.randn_like(fourmomenta_local[~mask])
        features_local[~mask] = torch.randn_like(features_local[~mask])

        fourmomenta_local = fourmomenta_local.transpose(1, 2)
        features_local = features_local.transpose(1, 2)
        mask = mask.unsqueeze(1).float()

        # network
        score = self.net(
            x=features_local,
            v=fourmomenta_local,
            mask=mask,
        )
        return score, tracker


class GraphNetWrapper(AggregatedTaggerWrapper):
    def __init__(
        self,
        net,
        *args,
        **kwargs,
    ):
        super().__init__(*args, **kwargs)
        self.net = net(in_channels=self.in_channels, out_channels=self.out_channels)

    def forward(self, embedding):
        (
            fourmomenta_local,
            scalars,
            lframes,
            edge_index,
            batch,
            tracker,
        ) = super().forward(embedding)
        jetmomenta_local = EPPP_to_PtPhiEtaM2(fourmomenta_local)

        jetmomenta_local = jetmomenta_local.reshape(jetmomenta_local.shape[0], -1)
        features_local = torch.cat([jetmomenta_local, scalars], dim=-1)

        # network
        outputs = self.net(
            inputs=features_local, lframes=lframes, edge_index=edge_index
        )

        # aggregation
        score = self.extract_score(outputs, batch)
        return score, tracker


class TransformerWrapper(AggregatedTaggerWrapper):
    def __init__(
        self,
        net,
        *args,
        **kwargs,
    ):
        super().__init__(*args, **kwargs)
        self.net = net(in_channels=self.in_channels, out_channels=self.out_channels)

    def forward(self, embedding):
        (
            fourmomenta_local,
            scalars,
            lframes,
            _,
            batch,
            tracker,
        ) = super().forward(embedding)
        jetmomenta_local = EPPP_to_PtPhiEtaM2(fourmomenta_local)

        jetmomenta_local = jetmomenta_local.reshape(jetmomenta_local.shape[0], -1)
        features_local = torch.cat([jetmomenta_local, scalars], dim=-1)

        mask = attention_mask(
            batch, materialize=features_local.device == torch.device("cpu")
        )

        # network
        outputs = self.net(inputs=features_local, lframes=lframes, attention_mask=mask)

        # aggregation
        score = self.extract_score(outputs, batch)
        return score, tracker<|MERGE_RESOLUTION|>--- conflicted
+++ resolved
@@ -199,14 +199,7 @@
         assert (
             self.lframesnet.is_global
         ), "Non-equivariant model can only handle global lframes"
-<<<<<<< HEAD
-        self.net = net(num_classes=self.out_reps.dim)
-=======
-        # 7 input features are computed from fourmomenta_local
-        # scalars are ignored in this model (for now, thats a design choice)
-        num_inputs = 7
-        self.net = net(features_dims=num_inputs, num_classes=self.out_channels)
->>>>>>> a0117f15
+        self.net = net(num_classes=self.out_channels)
 
     def forward(self, embedding):
         fourmomenta_local, _, _, _, batch, tracker = super().forward(embedding)
@@ -243,15 +236,11 @@
         assert (
             self.lframesnet.is_global
         ), "Non-equivariant model can only handle global lframes"
-<<<<<<< HEAD
         pair_embed_dims = [64, 64, 64] if use_pair_attn else None
         self.net = net(
-            num_classes=self.out_reps.dim,
+            num_classes=self.out_channels,
             pair_embed_dims=pair_embed_dims,
         )
-=======
-        self.net = net(input_dim=self.in_channels, num_classes=self.out_channels)
->>>>>>> a0117f15
 
     def forward(self, embedding):
         fourmomenta_local, _, _, _, batch, tracker = super().forward(embedding)
