--- conflicted
+++ resolved
@@ -508,7 +508,6 @@
 
 
 class PELICANWrapper(nn.Module):
-<<<<<<< HEAD
     def __init__(
         self,
         net,
@@ -523,7 +522,7 @@
         self.register_buffer("edge_std", torch.tensor(1.0))
 
         self.lframesnet = lframesnet  # not actually used
-        assert isinstance(lframesnet, IdentityLFrames)
+        assert isinstance(lframesnet, IdentityFrames)
 
     def forward(self, embedding):
         # extract embedding (includes spurions)
@@ -560,10 +559,7 @@
 
 
 class PELICANWrapperOfficial(nn.Module):
-    def __init__(self, net, lframesnet, out_channels):
-=======
     def __init__(self, net, framesnet, out_channels):
->>>>>>> f08f7df6
         super().__init__()
         self.net = net(out_channels=out_channels)
         self.framesnet = framesnet
