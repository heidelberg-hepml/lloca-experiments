import torch
from torch import nn
from torch_geometric.nn.aggr import MeanAggregation

from torch_geometric.utils import to_dense_batch

from tensorframes.lframes.lframes import LFrames
from tensorframes.utils.utils import (
    get_ptr_from_batch,
    get_edge_index_from_ptr,
    get_xformers_attention_mask,
)
from tensorframes.reps.tensorreps import TensorReps
from tensorframes.reps.tensorreps_transform import TensorRepsTransform
from experiments.tagging.embedding import get_tagging_features


class TaggerWrapper(nn.Module):
    def __init__(
        self,
        in_channels: int,
        out_channels: int,
        lframesnet,
    ):
        super().__init__()
        self.in_channels = in_channels
        self.out_channels = out_channels
        self.lframesnet = lframesnet
        self.trafo_fourmomenta = TensorRepsTransform(TensorReps("1x1n"))

    def forward(self, embedding):
        # extract embedding
        fourmomenta_withspurions = embedding["fourmomenta"]
        scalars_withspurions = embedding["scalars"]
        global_tagging_features_withspurions = embedding["global_tagging_features"]
        batch_withspurions = embedding["batch"]
        is_spurion = embedding["is_spurion"]
        ptr_withspurions = embedding["ptr"]

        # remove spurions from the data again and recompute attributes
        fourmomenta_nospurions = fourmomenta_withspurions[~is_spurion]
        scalars_nospurions = scalars_withspurions[~is_spurion]

        batch_nospurions = batch_withspurions[~is_spurion]
        ptr_nospurions = get_ptr_from_batch(batch_nospurions)
        edge_index_nospurions = get_edge_index_from_ptr(ptr_nospurions)

<<<<<<< HEAD
        if self.add_tagging_features_lframesnet:
            scalars_withspurions = torch.cat(
                [scalars_withspurions, global_tagging_features_withspurions], dim=-1
            )
=======
        scalars_withspurions = torch.cat(
            [scalars_withspurions, global_tagging_features_withspurions], dim=-1
        )
>>>>>>> 6b297c21
        lframes_spurions, tracker = self.lframesnet(
            fourmomenta_withspurions,
            scalars_withspurions,
            ptr=ptr_withspurions,
            return_tracker=True,
        )
        lframes_nospurions = LFrames(
            lframes_spurions.matrices[~is_spurion],
            is_global=lframes_spurions.is_global,
            det=lframes_spurions.det[~is_spurion],
            inv=lframes_spurions.inv[~is_spurion],
            is_identity=lframes_spurions.is_identity,
            device=lframes_spurions.device,
            dtype=lframes_spurions.dtype,
            shape=lframes_spurions.matrices[~is_spurion].shape,
        )

        # transform features into local frames
        fourmomenta_local_nospurions = self.trafo_fourmomenta(
            fourmomenta_nospurions, lframes_nospurions
        )
        local_tagging_features_nospurions = get_tagging_features(
            fourmomenta_local_nospurions, batch_nospurions
        )

        features_local_nospurions = torch.cat(
            [scalars_nospurions, local_tagging_features_nospurions], dim=-1
        )

        return (
            features_local_nospurions,
            lframes_nospurions,
            edge_index_nospurions,
            batch_nospurions,
            tracker,
        )


class AggregatedTaggerWrapper(TaggerWrapper):
    def __init__(
        self,
        *args,
        **kwargs,
    ):
        super().__init__(*args, **kwargs)
        self.aggregator = MeanAggregation()

    def extract_score(self, features, batch):
        score = self.aggregator(features, index=batch)
        return score


class BaselineTransformerWrapper(AggregatedTaggerWrapper):
    def __init__(
        self,
        net,
        *args,
        **kwargs,
    ):
        super().__init__(*args, **kwargs)
        self.net = net(in_channels=self.in_channels, num_classes=self.out_channels)
        assert (
            self.lframesnet.is_global
        ), "Non-equivariant model can only handle global lframes"

    def forward(self, embedding):
        (
            features_local,
            _,
            _,
            batch,
            tracker,
        ) = super().forward(embedding)

        mask = get_xformers_attention_mask(
            batch,
            materialize=features_local.device == torch.device("cpu"),
            dtype=features_local.dtype,
        )

        # network
        outputs = self.net(
            inputs=features_local,
            attention_mask=mask,
        )

        # aggregation
        score = self.extract_score(outputs, batch)
        return score, tracker


class BaselineGraphNetWrapper(AggregatedTaggerWrapper):
    def __init__(
        self,
        net,
        *args,
        **kwargs,
    ):
        super().__init__(*args, **kwargs)
        self.net = net(in_channels=self.in_channels, num_classes=self.out_channels)
        assert (
            self.lframesnet.is_global
        ), "Non-equivariant model can only handle global lframes"

    def forward(self, embedding):
        (
            features_local,
            _,
            edge_index,
            batch,
            tracker,
        ) = super().forward(embedding)

        # network
        outputs = self.net(x=features_local, edge_index=edge_index)

        # aggregation
        score = self.extract_score(outputs, batch)
        return score, tracker


class BaselineParticleNetWrapper(TaggerWrapper):
    def __init__(
        self,
        net,
        *args,
        **kwargs,
    ):
        super().__init__(*args, **kwargs)
        assert (
            self.lframesnet.is_global
        ), "Non-equivariant model can only handle global lframes"
        self.net = net(features_dims=self.in_channels, num_classes=self.out_channels)

    def forward(self, embedding):
        (
            features_local,
            _,
            _,
            batch,
            tracker,
        ) = super().forward(embedding)
        # ParticleNet uses L2 norm in (phi, eta) for kNN
        phieta_local = features_local[..., [4, 5]]

        phieta_local, mask = to_dense_batch(phieta_local, batch)
        features_local, _ = to_dense_batch(features_local, batch)
        phieta_local = phieta_local.transpose(1, 2)
        features_local = features_local.transpose(1, 2)
        mask = mask.unsqueeze(1)

        # network
        score = self.net(
            points=phieta_local,
            features=features_local,
            mask=mask,
        )
        return score, tracker


class BaselineParTWrapper(TaggerWrapper):
    def __init__(
        self,
        net,
        *args,
        **kwargs,
    ):
        super().__init__(*args, **kwargs)
        assert (
            self.lframesnet.is_global
        ), "Non-equivariant model can only handle global lframes"
        self.net = net(input_dim=self.in_channels, num_classes=self.out_channels)

    def forward(self, embedding):
        (
            features_local,
            _,
            _,
            batch,
            tracker,
        ) = super().forward(embedding)

        features_local, mask = to_dense_batch(features_local, batch)
        features_local = features_local.transpose(1, 2)
        mask = mask.unsqueeze(1)

        # network
        score = self.net(
            x=features_local,
            mask=mask,
        )
        return score, tracker


class GraphNetWrapper(AggregatedTaggerWrapper):
    def __init__(
        self,
        net,
        *args,
        **kwargs,
    ):
        super().__init__(*args, **kwargs)
        self.net = net(in_channels=self.in_channels, out_channels=self.out_channels)

    def forward(self, embedding):
        (
            features_local,
            lframes,
            edge_index,
            batch,
            tracker,
        ) = super().forward(embedding)

        # network
        outputs = self.net(
            inputs=features_local, lframes=lframes, edge_index=edge_index
        )

        # aggregation
        score = self.extract_score(outputs, batch)
        return score, tracker


class TransformerWrapper(AggregatedTaggerWrapper):
    def __init__(
        self,
        net,
        *args,
        **kwargs,
    ):
        super().__init__(*args, **kwargs)
        self.net = net(in_channels=self.in_channels, out_channels=self.out_channels)

    def forward(self, embedding):
        (
            features_local,
            lframes,
            _,
            batch,
            tracker,
        ) = super().forward(embedding)

        mask = get_xformers_attention_mask(
            batch, materialize=features_local.device == torch.device("cpu")
        )

        # network
        outputs = self.net(inputs=features_local, lframes=lframes, attention_mask=mask)

        # aggregation
        score = self.extract_score(outputs, batch)
        return score, tracker<|MERGE_RESOLUTION|>--- conflicted
+++ resolved
@@ -45,16 +45,9 @@
         ptr_nospurions = get_ptr_from_batch(batch_nospurions)
         edge_index_nospurions = get_edge_index_from_ptr(ptr_nospurions)
 
-<<<<<<< HEAD
-        if self.add_tagging_features_lframesnet:
-            scalars_withspurions = torch.cat(
-                [scalars_withspurions, global_tagging_features_withspurions], dim=-1
-            )
-=======
         scalars_withspurions = torch.cat(
             [scalars_withspurions, global_tagging_features_withspurions], dim=-1
         )
->>>>>>> 6b297c21
         lframes_spurions, tracker = self.lframesnet(
             fourmomenta_withspurions,
             scalars_withspurions,
