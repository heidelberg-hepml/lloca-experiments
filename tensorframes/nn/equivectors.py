--- conflicted
+++ resolved
@@ -39,8 +39,7 @@
             dropout_prob=dropout_prob,
         )
 
-<<<<<<< HEAD
-    def forward(self, x, fm, edge_attr, edge_index, spurions=None):
+    def forward(self, x, fm, edge_attr, edge_index, spurions=None, batch=None):
         """
         Args:
             x: scalar features shape: (batch, n_scalar)
@@ -48,16 +47,13 @@
             edge_attr: edge attributes shape: (edges, n_edge_attr)
             edge_index: edge indices shape: (edges, 2)
             spurions: spurions for affine symmetry breaking shape: (batch, n_vectors* 4)
+            batch: batch indices shape: (nodes,)
         """
         if spurions==None:
             spurions=torch.full((fm.shape[0], self.n_vectors*4), 0.0, device=fm.device)
         vecs = self.propagate(
-            edge_index, x=x, fm=fm, edge_attr=edge_attr, spurions=spurions
+            edge_index, x=x, fm=fm, edge_attr=edge_attr, spurions=spurions, batch=batch,
         )
-=======
-    def forward(self, x, fm, edge_attr, edge_index, batch=None):
-        vecs = self.propagate(edge_index, x=x, fm=fm, edge_attr=edge_attr, batch=batch)
->>>>>>> 4bcc31f9
         vecs = vecs.reshape(-1, self.n_vectors, 4)
         assert torch.isfinite(vecs).all()
         return vecs
