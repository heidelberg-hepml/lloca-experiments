--- conflicted
+++ resolved
@@ -218,11 +218,7 @@
     mask = (inners.abs() < exception_eps)[..., None].expand_as(sample)
     vecs = vecs + sample * mask
 
-<<<<<<< HEAD
-    n_reg = mask[..., 0].sum()
-=======
     n_reg = mask.any(dim=-1).sum()
->>>>>>> 982262c4
 
     return vecs, n_reg
 
@@ -280,11 +276,7 @@
 
 def regularize_coplanar(
     vecs: torch.tensor,
-<<<<<<< HEAD
-    exception_eps: float = 1e-1,
-=======
     exception_eps: float = 1e-6,
->>>>>>> 982262c4
     rejection_regularize=False,
 ):
     """
@@ -318,11 +310,7 @@
     mask = (cross_norm.abs() < exception_eps)[None, :, None].expand_as(sample)
     vecs = vecs + sample * mask
 
-<<<<<<< HEAD
-    n_reg = mask[0, :, 0].sum()
-=======
     n_reg = mask.any(dim=-3).any(dim=-1).sum()
->>>>>>> 982262c4
     return vecs, n_reg
 
 
@@ -349,10 +337,6 @@
 def cross_trafo(vecs, regularize=True, rejection_regularize=False, eps=1e-10):
     if regularize:
         # vecs = regularize_collinear(vecs, rejection_regularize=rejection_regularize)
-<<<<<<< HEAD
-        vecs = regularize_coplanar(vecs, rejection_regularize=rejection_regularize)
-        vecs = regularize_lightlike(vecs, rejection_regularize=rejection_regularize)
-=======
         vecs, n_light = regularize_coplanar(
             vecs, rejection_regularize=rejection_regularize
         )
@@ -361,7 +345,6 @@
         )
     else:
         n_light, n_space = 0, 0
->>>>>>> 982262c4
     vecs = vecs[:3]
 
     orthogonal_vecs = orthogonalize_cross(vecs, eps)
